import { BadRequestException, Injectable, Logger } from '@nestjs/common';
import { EventEmitter } from 'node:events';
import { Queue } from 'bull';
import { InjectQueue } from '@nestjs/bull';
import { AIMessage, HumanMessage, SystemMessage } from '@langchain/core/messages';
import {
  Prisma,
  SkillTrigger as SkillTriggerModel,
  ChatMessage as ChatMessageModel,
} from '@prisma/client';
import { Response } from 'express';
import { AIMessageChunk, BaseMessage } from '@langchain/core/dist/messages';
import {
  CreateSkillInstanceRequest,
  CreateSkillTriggerRequest,
  DeleteSkillInstanceRequest,
  DeleteSkillTriggerRequest,
  InvokeSkillRequest,
  ListSkillInstancesData,
  ListSkillJobsData,
  ListSkillTemplatesData,
  ListSkillTriggersData,
  PinSkillInstanceRequest,
  Collection,
  Resource,
  SkillContext,
  SkillMeta,
  SkillTemplate,
  SkillTriggerCreateParam,
  TimerInterval,
  TimerTriggerConfig,
  UnpinSkillInstanceRequest,
  UpdateSkillInstanceRequest,
  UpdateSkillTriggerRequest,
  User,
  Note,
} from '@refly/openapi-schema';
import {
  BaseSkill,
  Scheduler,
  SkillEngine,
  SkillEventMap,
  SkillRunnableConfig,
  SkillRunnableMeta,
  createSkillInventory,
} from '@refly/skill-template';
import { genSkillID, genSkillJobID, genSkillTriggerID, getModelTier } from '@refly/utils';
import { PrismaService } from '@/common/prisma.service';
import {
  CHANNEL_INVOKE_SKILL,
  QUEUE_SKILL,
  buildSuccessResponse,
  writeSSEResponse,
  pick,
  QUEUE_REPORT_TOKEN_USAGE,
} from '@/utils';
import { InvokeSkillJobData, skillInstancePO2DTO } from './skill.dto';
import { KnowledgeService } from '@/knowledge/knowledge.service';
import { collectionPO2DTO, notePO2DTO, resourcePO2DTO } from '@/knowledge/knowledge.dto';
import { ConversationService } from '@/conversation/conversation.service';
import { MessageAggregator } from '@/utils/message';
import { SkillEvent } from '@refly/common-types';
import { ConfigService } from '@nestjs/config';
import { SearchService } from '@/search/search.service';
import { LabelService } from '@/label/label.service';
import { labelClassPO2DTO, labelPO2DTO } from '@/label/label.dto';
import { ReportTokenUsageJobData } from '@/subscription/subscription.dto';
import { SubscriptionService } from '@/subscription/subscription.service';
import { ElasticsearchService } from '@/common/elasticsearch.service';

export function createLangchainMessage(message: ChatMessageModel): BaseMessage {
  const messageData = {
    content: message.content,
    additional_kwargs: {
      logs: JSON.parse(message.logs),
      skillMeta: JSON.parse(message.skillMeta),
      structuredData: JSON.parse(message.structuredData),
    },
  };

  switch (message.type) {
    case 'ai':
      return new AIMessage(messageData);
    case 'human':
      return new HumanMessage(messageData);
    case 'system':
      return new SystemMessage(messageData);
    default:
      throw new Error(`invalid message source: ${message.type}`);
  }
}

function validateSkillTriggerCreateParam(param: SkillTriggerCreateParam) {
  if (param.triggerType === 'simpleEvent') {
    if (!param.simpleEventName) {
      throw new BadRequestException('invalid event trigger config');
    }
  } else if (param.triggerType === 'timer') {
    if (!param.timerConfig) {
      throw new BadRequestException('invalid timer trigger config');
    }
  }
}

@Injectable()
export class SkillService {
  private logger = new Logger(SkillService.name);
  private skillEngine: SkillEngine;
  private skillInventory: BaseSkill[];

  constructor(
    private config: ConfigService,
    private prisma: PrismaService,
    private elasticsearch: ElasticsearchService,
    private label: LabelService,
    private search: SearchService,
    private knowledge: KnowledgeService,
    private conversation: ConversationService,
    private subscription: SubscriptionService,
    @InjectQueue(QUEUE_SKILL) private skillQueue: Queue<InvokeSkillJobData>,
    @InjectQueue(QUEUE_REPORT_TOKEN_USAGE) private usageReportQueue: Queue<ReportTokenUsageJobData>,
  ) {
    this.skillEngine = new SkillEngine(
      this.logger,
      {
        getNoteDetail: async (user, noteId) => {
          const note = await this.knowledge.getNoteDetail(user, noteId);
          return buildSuccessResponse(notePO2DTO(note));
        },
        createNote: async (user, req) => {
          const note = await this.knowledge.upsertNote(user, req);
          return buildSuccessResponse(notePO2DTO(note));
        },
        listNotes: async (user, param) => {
          const notes = await this.knowledge.listNotes(user, param);
          return buildSuccessResponse(notes.map((note) => notePO2DTO(note)));
        },
        getResourceDetail: async (user, req) => {
          const resource = await this.knowledge.getResourceDetail(user, req);
          return buildSuccessResponse(resourcePO2DTO(resource));
        },
        createResource: async (user, req) => {
          const resource = await this.knowledge.createResource(user, req);
          return buildSuccessResponse(resourcePO2DTO(resource));
        },
        updateResource: async (user, req) => {
          const resource = await this.knowledge.updateResource(user, req);
          return buildSuccessResponse(resourcePO2DTO(resource));
        },
        createCollection: async (user, req) => {
          const coll = await this.knowledge.upsertCollection(user, req);
          return buildSuccessResponse(collectionPO2DTO(coll));
        },
        updateCollection: async (user, req) => {
          const coll = await this.knowledge.upsertCollection(user, req);
          return buildSuccessResponse(collectionPO2DTO(coll));
        },
        createLabelClass: async (user, req) => {
          const labelClass = await this.label.createLabelClass(user, req);
          return buildSuccessResponse(labelClassPO2DTO(labelClass));
        },
        createLabelInstance: async (user, req) => {
          const labels = await this.label.createLabelInstance(user, req);
          return buildSuccessResponse(labels.map((label) => labelPO2DTO(label)));
        },
        search: async (user, req) => {
          const result = await this.search.search(user, req);
          return buildSuccessResponse(result);
        },
      },
      { defaultModel: this.config.get('skill.defaultModel') },
    );
    this.skillInventory = createSkillInventory(this.skillEngine);
  }

  listSkillTemplates(user: User, param: ListSkillTemplatesData['query']): SkillTemplate[] {
    const { page, pageSize } = param;
    const locale = user.uiLocale || 'en';
    const templates = this.skillInventory.map((skill) => ({
      name: skill.name,
      displayName: skill.displayName[locale],
      icon: skill.icon,
      description: skill.description,
      configSchema: skill.configSchema,
    }));

    return templates.slice((page - 1) * pageSize, page * pageSize);
  }

  async listSkillInstances(user: User, param: ListSkillInstancesData['query']) {
    const { skillId, sortByPin, page, pageSize } = param;

    const orderBy: Prisma.SkillInstanceOrderByWithRelationInput[] = [{ updatedAt: 'desc' }];
    if (sortByPin) {
      orderBy.unshift({ pinnedAt: { sort: 'desc', nulls: 'last' } });
    }

    return this.prisma.skillInstance.findMany({
      where: { skillId, uid: user.uid, deletedAt: null },
      orderBy,
      take: pageSize,
      skip: (page - 1) * pageSize,
    });
  }

  async createSkillInstance(user: User, param: CreateSkillInstanceRequest) {
    const { uid } = user;
    const { instanceList } = param;
    const tplConfigMap = new Map<string, BaseSkill>();

    instanceList.forEach((instance) => {
      if (!instance.displayName) {
        throw new BadRequestException('skill display name is required');
      }
      const tpl = this.skillInventory.find((tpl) => tpl.name === instance.tplName);
      if (!tpl) {
        throw new BadRequestException(`skill ${instance.tplName} not found`);
      }
      tplConfigMap.set(instance.tplName, tpl);
    });

    const instances = await this.prisma.skillInstance.createManyAndReturn({
      data: instanceList.map((instance) => ({
        skillId: genSkillID(),
        uid,
        ...pick(instance, ['tplName', 'displayName', 'description']),
        icon: JSON.stringify(instance.icon ?? tplConfigMap.get(instance.tplName)?.icon),
        ...{
          tplConfig: instance.tplConfig ? JSON.stringify(instance.tplConfig) : undefined,
          configSchema: tplConfigMap.get(instance.tplName)?.configSchema
            ? JSON.stringify(tplConfigMap.get(instance.tplName)?.configSchema)
            : undefined,
          invocationConfig: tplConfigMap.get(instance.tplName)?.invocationConfig
            ? JSON.stringify(tplConfigMap.get(instance.tplName)?.invocationConfig)
            : undefined,
        },
      })),
    });

    await Promise.all(
      instances.map((instance) => {
        this.elasticsearch.upsertSkill({
          id: instance.skillId,
          createdAt: instance.createdAt.toJSON(),
          updatedAt: instance.updatedAt.toJSON(),
          ...pick(instance, ['uid', 'tplName', 'displayName', 'description']),
        });
      }),
    );

    return instances;
  }

  async updateSkillInstance(user: User, param: UpdateSkillInstanceRequest) {
    const { uid } = user;
    const { skillId } = param;

    if (!skillId) {
      throw new BadRequestException('skill id is required');
    }

    return this.prisma.skillInstance.update({
      where: { skillId, uid, deletedAt: null },
      data: {
        ...pick(param, ['displayName', 'description']),
        tplConfig: param.tplConfig ? JSON.stringify(param.tplConfig) : undefined,
      },
    });
  }

  async pinSkillInstance(user: User, param: PinSkillInstanceRequest) {
    const { uid } = user;
    const { skillId } = param;

    if (!skillId) {
      throw new BadRequestException('skill id is required');
    }

    return this.prisma.skillInstance.update({
      where: { skillId, uid, deletedAt: null },
      data: { pinnedAt: new Date() },
    });
  }

  async unpinSkillInstance(user: User, param: UnpinSkillInstanceRequest) {
    const { uid } = user;
    const { skillId } = param;

    if (!skillId) {
      throw new BadRequestException('skill id is required');
    }

    return this.prisma.skillInstance.update({
      where: { skillId, uid, deletedAt: null },
      data: { pinnedAt: null },
    });
  }

  async deleteSkillInstance(user: User, param: DeleteSkillInstanceRequest) {
    const { skillId } = param;
    if (!skillId) {
      throw new BadRequestException('skill id is required');
    }
    const skill = await this.prisma.skillInstance.findUnique({
      where: { skillId, deletedAt: null },
    });
    if (!skill || skill.uid !== user.uid) {
      throw new BadRequestException('skill not found');
    }

    // delete skill and triggers
    const deletedAt = new Date();
    await this.prisma.$transaction([
      this.prisma.skillTrigger.updateMany({
        where: { skillId, uid: user.uid },
        data: { deletedAt },
      }),
      this.prisma.skillInstance.update({
        where: { skillId, uid: user.uid },
        data: { deletedAt },
      }),
    ]);

    await this.elasticsearch.deleteSkill(skillId);
  }

  async skillInvokePreCheck(user: User, param: InvokeSkillRequest): Promise<InvokeSkillJobData> {
    const { uid } = user;
    const data: InvokeSkillJobData = { ...param, uid };

    // Check for token quota
    const availableTiers = await this.subscription.checkTokenUsage(user);
    if (availableTiers.length === 0) {
      throw new BadRequestException('no available token quota');
    }

    data.modelName ||= this.config.get('skill.defaultModel');
    const modelTier = getModelTier(data.modelName);

    if (!availableTiers.includes(modelTier)) {
      throw new BadRequestException(`model ${data.modelName} not available for current plan`);
    }

    data.input ??= { query: '' };
    data.context = await this.populateSkillContext(user, data.context);

    // If skill is specified, find the skill instance and add to job data
    if (data.skillId) {
      const skillInstance = await this.prisma.skillInstance.findUnique({
        where: { skillId: data.skillId, uid: user.uid, deletedAt: null },
      });
      if (!skillInstance) {
        throw new BadRequestException(`skill not found: ${data.skillId}`);
      }

      const skill = skillInstancePO2DTO(skillInstance);
      data.skill = skill;
      data.tplConfig = { ...skill?.tplConfig, ...data.tplConfig };
    }

    // Create or retrieve conversation
    if (data.createConvParam) {
      data.conversation = await this.conversation.upsertConversation(
        user,
        data.createConvParam,
        data.convId,
      );
      data.convId = data.conversation.convId;
    } else if (data.convId) {
      data.conversation = await this.prisma.conversation.findFirst({
        where: { uid: user.uid, convId: data.convId },
      });
      if (!data.conversation) {
        throw new BadRequestException(`conversation not found: ${data.convId}`);
      }
    }

    // If job is specified, find the job and add to job data
    if (data.jobId) {
      data.job = await this.prisma.skillJob.findFirst({ where: { jobId: data.jobId } });
    }
    if (!data.job) {
      // If job is not specified or found, create a new job
      data.job = await this.createSkillJob(user, data);
      data.jobId = data.job.jobId;
    }

    return data;
  }

  /**
   * Populate skill context with actual collections, resources and notes.
   * These data can be used in skill invocation.
   */
  async populateSkillContext(user: User, context: SkillContext): Promise<SkillContext> {
    const { uid } = user;

    // Populate collections
    if (context.collections?.length > 0) {
      // Query collections which are not populated
      const collectionIds = [
        ...new Set(
          context.collections
            .filter((item) => !item.collection)
            .map((item) => item.collectionId)
            .filter((id) => id),
        ),
      ];
      const collections = await this.prisma.collection.findMany({
        where: { collectionId: { in: collectionIds }, uid, deletedAt: null },
      });
      const collectionMap = new Map<string, Collection>();
      collections.forEach((c) => collectionMap.set(c.collectionId, collectionPO2DTO(c)));

      context.collections.forEach((item) => {
        if (item.collection) return;
        item.collection = collectionMap.get(item.collectionId);
      });
    }

    // Populate resources
    if (context.resources?.length > 0) {
      // Query resources which are not populated
      const resourceIds = [
        ...new Set(
          context.resources
            .filter((item) => !item.resource)
            .map((item) => item.resourceId)
            .filter((id) => id),
        ),
      ];
      const resources = await this.prisma.resource.findMany({
        where: { resourceId: { in: resourceIds }, uid, deletedAt: null },
      });
      const resourceMap = new Map<string, Resource>();
<<<<<<< HEAD
      // resources.forEach((r) => resourceMap.set(r.resourceId, resourcePO2DTO(r, true)));
=======
>>>>>>> fc785bdb
      resources.forEach((r) => resourceMap.set(r.resourceId, resourcePO2DTO(r)));

      context.resources.forEach((item) => {
        if (item.resource) return;
        item.resource = resourceMap.get(item.resourceId);
      });
    }

    // Populate notes
    if (context.notes?.length > 0) {
      const noteIds = [
        ...new Set(
          context.notes
            .filter((item) => !item.note)
            .map((item) => item.noteId)
            .filter((id) => id),
        ),
      ];
      const notes = await this.prisma.note.findMany({
        where: { noteId: { in: noteIds }, uid, deletedAt: null },
      });
      const noteMap = new Map<string, Note>();
<<<<<<< HEAD
      // notes.forEach((n) => noteMap.set(n.noteId, notePO2DTO(n, true)));
=======
>>>>>>> fc785bdb
      notes.forEach((n) => noteMap.set(n.noteId, notePO2DTO(n)));

      context.notes.forEach((item) => {
        if (item.note) return;
        item.note = noteMap.get(item.noteId);
      });
    }

    return context;
  }

  async createSkillJob(user: User, param: InvokeSkillJobData) {
    const { input, context, skill, triggerId, convId } = param;

    // remove actual content from context to save storage
    const contextCopy: SkillContext = JSON.parse(JSON.stringify(context ?? {}));
    contextCopy.resources?.forEach(({ resource }) => (resource.content = ''));
    contextCopy.notes?.forEach(({ note }) => (note.content = ''));

    return this.prisma.skillJob.create({
      data: {
        jobId: genSkillJobID(),
        uid: user.uid,
        skillId: skill?.skillId ?? '',
        skillDisplayName: skill?.displayName ?? 'Scheduler',
        input: JSON.stringify(input),
        context: JSON.stringify(contextCopy ?? {}),
        tplConfig: JSON.stringify(param.tplConfig ?? {}),
        status: 'running',
        triggerId,
        convId,
      },
    });
  }

  async sendInvokeSkillTask(user: User, param: InvokeSkillRequest) {
    const data = await this.skillInvokePreCheck(user, param);
    await this.skillQueue.add(CHANNEL_INVOKE_SKILL, data);

    return data.job;
  }

  async invokeSkillFromQueue(jobData: InvokeSkillJobData) {
    const { uid } = jobData;
    const user = await this.prisma.user.findFirst({ where: { uid } });
    if (!user) {
      this.logger.warn(`user not found for uid ${uid} when invoking skill: ${uid}`);
      return;
    }

    await this.streamInvokeSkill(user, jobData);
  }

  async invokeSkillFromApi(user: User, param: InvokeSkillRequest, res: Response) {
    const jobData = await this.skillInvokePreCheck(user, param);

    return this.streamInvokeSkill(user, jobData, res);
  }

  async buildInvokeConfig(
    user: User,
    data: InvokeSkillJobData & {
      eventListener?: (data: SkillEvent) => void;
    },
  ): Promise<SkillRunnableConfig> {
    const { skill, context, convId, tplConfig, conversation, modelName, eventListener } = data;
    const installedSkills: SkillMeta[] = (
      await this.prisma.skillInstance.findMany({
        where: { uid: user.uid, deletedAt: null },
      })
    ).map((s) => ({
      ...pick(s, ['skillId', 'tplName', 'displayName']),
      icon: JSON.parse(s.icon),
    }));

    const config: SkillRunnableConfig = {
      configurable: {
        ...context,
        modelName,
        locale: data?.locale ?? user.uiLocale ?? 'en',
        installedSkills,
        convId,
        tplConfig,
      },
      user: pick(user, ['uid', 'uiLocale', 'outputLocale']),
    };

    if (skill) {
      config.configurable.selectedSkill = {
        ...pick(skill, ['skillId', 'tplName', 'displayName', 'icon']),
      };
    }

    if (conversation) {
      const messages = await this.prisma.chatMessage.findMany({
        where: { convId: conversation.convId },
        orderBy: { createdAt: 'asc' },
      });
      config.configurable.chatHistory = messages.map((m) => createLangchainMessage(m));
    }

    if (eventListener) {
      const emitter = new EventEmitter<SkillEventMap>();

      emitter.on('start', eventListener);
      emitter.on('end', eventListener);
      emitter.on('log', eventListener);
      emitter.on('error', eventListener);
      emitter.on('structured_data', eventListener);

      config.configurable.emitter = emitter;
    }

    return config;
  }

  async streamInvokeSkill(user: User, data: InvokeSkillJobData, res?: Response) {
    try {
      await this._invokeSkill(user, data, res);
      await this.prisma.skillJob.update({
        where: { jobId: data.jobId },
        data: { status: 'finish' },
      });
    } catch (err) {
      this.logger.error(`invoke skill error: ${err.stack}`);

      await this.prisma.skillJob.update({
        where: { jobId: data.jobId },
        data: { status: 'failed' },
      });
    } finally {
      if (res) {
        res.end(``);
      }
    }
  }

  private async _invokeSkill(user: User, data: InvokeSkillJobData, res?: Response) {
    const { input, conversation, job } = data;

    const convParam = conversation
      ? {
          convId: conversation.convId,
          title: input.query,
          uid: user.uid,
        }
      : null;

    if (input.query) {
      await this.conversation.addChatMessages(
        [
          {
            type: 'human',
            content: input.query,
            uid: user.uid,
            convId: conversation?.convId,
            jobId: job?.jobId,
          },
        ],
        convParam,
      );
    }

    let aborted = false;

    if (res) {
      res.on('close', () => {
        this.logger.log('skill invocation aborted due to client disconnect');
        aborted = true;
      });
    }

    const msgAggregator = new MessageAggregator();
    const config = await this.buildInvokeConfig(user, {
      ...data,
      eventListener: (data: SkillEvent) => {
        if (aborted) {
          this.logger.warn(`skill invocation aborted, ignore event: ${JSON.stringify(data)}`);
          return;
        }
        if (res) {
          writeSSEResponse(res, data);
        }
        msgAggregator.addSkillEvent(data);
      },
    });
    const scheduler = new Scheduler(this.skillEngine);

    let runMeta: SkillRunnableMeta | null = null;
    const basicUsageData = {
      uid: user.uid,
      convId: conversation?.convId,
      jobId: job?.jobId,
    };

    try {
      for await (const event of scheduler.streamEvents(input, { ...config, version: 'v2' })) {
        if (aborted) {
          if (runMeta) {
            msgAggregator.addSkillEvent({
              event: 'error',
              spanId: runMeta.spanId,
              skillMeta: runMeta,
              content: 'AbortError',
            });
            msgAggregator.abort();
          }
          throw new Error('AbortError');
        }

        runMeta = event.metadata as SkillRunnableMeta;
        const chunk: AIMessageChunk = event.data?.chunk ?? event.data?.output;

        switch (event.event) {
          case 'on_chat_model_stream':
            if (res) {
              writeSSEResponse(res, {
                event: 'stream',
                skillMeta: runMeta,
                spanId: runMeta.spanId,
                content: chunk.content.toString(),
              });
            }
            break;
          case 'on_chat_model_end':
            if (runMeta && chunk) {
              const tokenUsage: ReportTokenUsageJobData = {
                ...basicUsageData,
                spanId: runMeta.spanId,
                usage: {
                  tier: getModelTier(String(runMeta.ls_model_name)),
                  modelProvider: String(runMeta.ls_provider),
                  modelName: String(runMeta.ls_model_name),
                  inputTokens: chunk.usage_metadata?.input_tokens ?? 0,
                  outputTokens: chunk.usage_metadata?.output_tokens ?? 0,
                },
                skill: pick(runMeta, ['skillId', 'tplName', 'displayName']),
                timestamp: new Date(),
              };
              await this.usageReportQueue.add(tokenUsage);
              msgAggregator.handleStreamEndEvent(runMeta, chunk, tokenUsage.usage);
            }
            break;
        }
      }
    } finally {
      await this.conversation.addChatMessages(
        msgAggregator.getMessages({
          user,
          convId: conversation?.convId,
          jobId: job?.jobId,
        }),
        convParam,
      );
    }
  }

  async listSkillTriggers(user: User, param: ListSkillTriggersData['query']) {
    const { skillId, page = 1, pageSize = 10 } = param!;

    return this.prisma.skillTrigger.findMany({
      where: { uid: user.uid, skillId, deletedAt: null },
      orderBy: { updatedAt: 'desc' },
      take: pageSize,
      skip: (page - 1) * pageSize,
    });
  }

  async startTimerTrigger(user: User, trigger: SkillTriggerModel) {
    if (!trigger.timerConfig) {
      this.logger.warn(`No timer config found for trigger: ${trigger.triggerId}, cannot start it`);
      return;
    }

    if (trigger.bullJobId) {
      this.logger.warn(`Trigger already bind to a bull job: ${trigger.triggerId}, skip start it`);
      return;
    }

    const timerConfig: TimerTriggerConfig = JSON.parse(trigger.timerConfig || '{}');
    const { datetime, repeatInterval } = timerConfig;

    const repeatIntervalToMillis: Record<TimerInterval, number> = {
      hour: 60 * 60 * 1000,
      day: 24 * 60 * 60 * 1000,
      week: 7 * 24 * 60 * 60 * 1000,
      month: 30 * 24 * 60 * 60 * 1000,
      year: 365 * 24 * 60 * 60 * 1000,
    };

    const job = await this.skillQueue.add(
      CHANNEL_INVOKE_SKILL,
      {
        input: JSON.parse(trigger.input || '{}'),
        context: JSON.parse(trigger.context || '{}'),
        tplConfig: JSON.parse(trigger.tplConfig || '{}'),
        skillId: trigger.skillId,
        triggerId: trigger.triggerId,
        uid: user.uid,
      },
      {
        delay: new Date(datetime).getTime() - new Date().getTime(),
        repeat: repeatInterval ? { every: repeatIntervalToMillis[repeatInterval] } : undefined,
      },
    );

    return this.prisma.skillTrigger.update({
      where: { triggerId: trigger.triggerId },
      data: { bullJobId: String(job.id) },
    });
  }

  async stopTimerTrigger(user: User, trigger: SkillTriggerModel) {
    if (!trigger.bullJobId) {
      this.logger.warn(`No bull job found for trigger: ${trigger.triggerId}, cannot stop it`);
      return;
    }

    const jobToRemove = await this.skillQueue.getJob(trigger.bullJobId);
    if (jobToRemove) {
      await jobToRemove.remove();
    }

    await this.prisma.skillTrigger.update({
      where: { triggerId: trigger.triggerId },
      data: { bullJobId: null },
    });
  }

  async createSkillTrigger(user: User, param: CreateSkillTriggerRequest) {
    const { uid } = user;

    if (param.triggerList.length === 0) {
      throw new BadRequestException('trigger list is empty');
    }

    param.triggerList.forEach((trigger) => validateSkillTriggerCreateParam(trigger));

    const triggers = await this.prisma.skillTrigger.createManyAndReturn({
      data: param.triggerList.map((trigger) => ({
        uid,
        triggerId: genSkillTriggerID(),
        displayName: trigger.displayName,
        ...pick(trigger, ['skillId', 'triggerType', 'simpleEventName']),
        ...{
          timerConfig: trigger.timerConfig ? JSON.stringify(trigger.timerConfig) : undefined,
          input: trigger.input ? JSON.stringify(trigger.input) : undefined,
          context: trigger.context ? JSON.stringify(trigger.context) : undefined,
          tplConfig: trigger.tplConfig ? JSON.stringify(trigger.tplConfig) : undefined,
        },
        enabled: !!trigger.enabled,
      })),
    });

    triggers.forEach(async (trigger) => {
      if (trigger.triggerType === 'timer' && trigger.enabled) {
        await this.startTimerTrigger(user, trigger);
      }
    });

    return triggers;
  }

  async updateSkillTrigger(user: User, param: UpdateSkillTriggerRequest) {
    const { uid } = user;
    const { triggerId } = param;
    if (!triggerId) {
      throw new BadRequestException('trigger id is required');
    }

    const trigger = await this.prisma.skillTrigger.update({
      where: { triggerId, uid, deletedAt: null },
      data: {
        ...pick(param, ['triggerType', 'displayName', 'enabled', 'simpleEventName']),
        ...{
          timerConfig: param.timerConfig ? JSON.stringify(param.timerConfig) : undefined,
          input: param.input ? JSON.stringify(param.input) : undefined,
          context: param.context ? JSON.stringify(param.context) : undefined,
          tplConfig: param.tplConfig ? JSON.stringify(param.tplConfig) : undefined,
        },
      },
    });

    if (trigger.triggerType === 'timer') {
      if (trigger.enabled && !trigger.bullJobId) {
        await this.startTimerTrigger(user, trigger);
      } else if (!trigger.enabled && trigger.bullJobId) {
        await this.stopTimerTrigger(user, trigger);
      }
    }

    return trigger;
  }

  async deleteSkillTrigger(user: User, param: DeleteSkillTriggerRequest) {
    const { uid } = user;
    const { triggerId } = param;
    if (!triggerId) {
      throw new BadRequestException('skill id and trigger id are required');
    }
    const trigger = await this.prisma.skillTrigger.findFirst({
      where: { triggerId, uid, deletedAt: null },
    });
    if (!trigger || trigger.uid !== uid) {
      throw new BadRequestException('trigger not found');
    }

    if (trigger.bullJobId) {
      await this.stopTimerTrigger(user, trigger);
    }

    await this.prisma.skillTrigger.update({
      where: { triggerId: trigger.triggerId, uid: user.uid },
      data: { deletedAt: new Date() },
    });
  }

  async listSkillJobs(user: User, param: ListSkillJobsData['query']) {
    const { skillId, jobStatus, page, pageSize } = param ?? {};
    const jobs = await this.prisma.skillJob.findMany({
      where: { uid: user.uid, skillId, status: jobStatus },
      orderBy: { updatedAt: 'desc' },
      take: pageSize,
      skip: (page - 1) * pageSize,
    });

    const triggerIds = [...new Set(jobs.map((job) => job.triggerId).filter(Boolean))];
    const convIds = [...new Set(jobs.map((job) => job.convId).filter(Boolean))];

    const [triggers, convs] = await Promise.all([
      this.prisma.skillTrigger.findMany({
        where: { triggerId: { in: triggerIds }, uid: user.uid, deletedAt: null },
      }),
      this.prisma.conversation.findMany({
        where: { convId: { in: convIds }, uid: user.uid },
      }),
    ]);

    const triggerMap = new Map(triggers.map((trigger) => [trigger.triggerId, trigger]));
    const convMap = new Map(convs.map((conv) => [conv.convId, conv]));

    return jobs.map((job) => ({
      ...job,
      trigger: triggerMap.get(job.triggerId),
      conversation: convMap.get(job.convId),
    }));
  }

  async getSkillJobDetail(user: User, jobId: string) {
    if (!jobId) {
      throw new BadRequestException('job id is required');
    }

    const { uid } = user;
    const [job, messages] = await Promise.all([
      this.prisma.skillJob.findUnique({
        where: { uid, jobId },
      }),
      this.prisma.chatMessage.findMany({
        where: { uid, jobId },
        orderBy: { createdAt: 'asc' },
      }),
    ]);

    return { ...job, messages };
  }
}<|MERGE_RESOLUTION|>--- conflicted
+++ resolved
@@ -433,10 +433,6 @@
         where: { resourceId: { in: resourceIds }, uid, deletedAt: null },
       });
       const resourceMap = new Map<string, Resource>();
-<<<<<<< HEAD
-      // resources.forEach((r) => resourceMap.set(r.resourceId, resourcePO2DTO(r, true)));
-=======
->>>>>>> fc785bdb
       resources.forEach((r) => resourceMap.set(r.resourceId, resourcePO2DTO(r)));
 
       context.resources.forEach((item) => {
@@ -459,10 +455,6 @@
         where: { noteId: { in: noteIds }, uid, deletedAt: null },
       });
       const noteMap = new Map<string, Note>();
-<<<<<<< HEAD
-      // notes.forEach((n) => noteMap.set(n.noteId, notePO2DTO(n, true)));
-=======
->>>>>>> fc785bdb
       notes.forEach((n) => noteMap.set(n.noteId, notePO2DTO(n)));
 
       context.notes.forEach((item) => {
