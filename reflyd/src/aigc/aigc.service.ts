--- conflicted
+++ resolved
@@ -4,15 +4,9 @@
 
 import { LlmService } from '../llm/llm.service';
 import { PrismaService } from '../common/prisma.service';
-<<<<<<< HEAD
-import { AigcContent, UserWeblink, Weblink } from '@prisma/client';
+import { AigcContent, User, UserWeblink, Weblink } from '@prisma/client';
 import { ContentMeta } from '../llm/dto';
 import { WebLinkDTO } from '../weblink/dto';
-=======
-import { AigcContent, User, UserWeblink, Weblink } from '@prisma/client';
-import { ContentMeta } from 'src/llm/dto';
-import { WebLinkDTO } from 'src/weblink/dto';
->>>>>>> 5f8d991d
 import { DigestFilter } from './aigc.dto';
 import { categoryList } from '../prompts/utils/category';
 import { LoggerService } from '../common/logger.service';
