import { create } from 'zustand';
import { immer } from 'zustand/middleware/immer';
import { useShallow } from 'zustand/react/shallow';
import { persist } from 'zustand/middleware';
import { Edge } from '@xyflow/react';
import { CanvasNode } from '@refly-packages/ai-workspace-common/components/canvas/nodes';

interface CanvasData {
  nodes: CanvasNode<any>[];
  edges: Edge[];
  title: string;
  mode: 'pointer' | 'hand';
  pinnedNodes: CanvasNode<any>[];
}

export interface CanvasState {
  data: Record<string, CanvasData>;
  currentCanvasId: string | null;
  showPreview: boolean;
  showMaxRatio: boolean;
  showLaunchpad: boolean;
  interactionMode: 'mouse' | 'touchpad';

  setNodes: (canvasId: string, nodes: CanvasNode<any>[]) => void;
  setEdges: (canvasId: string, edges: Edge[]) => void;
  setTitle: (canvasId: string, title: string) => void;
  deleteCanvasData: (canvasId: string) => void;
  setCurrentCanvasId: (canvasId: string) => void;
  setMode: (canvasId: string, mode: 'pointer' | 'hand') => void;
  addPinnedNode: (canvasId: string, node: CanvasNode<any>) => void;
  removePinnedNode: (canvasId: string, node: CanvasNode<any>) => void;
  setShowPreview: (show: boolean) => void;
  setShowMaxRatio: (show: boolean) => void;
  setShowLaunchpad: (show: boolean) => void;
  setInteractionMode: (mode: 'mouse' | 'touchpad') => void;
}

const defaultCanvasState: () => CanvasData = () => ({
  nodes: [],
  edges: [],
  title: '',
  mode: 'hand',
  pinnedNodes: [],
  interactionMode: 'touchpad',
});

export const useCanvasStore = create<CanvasState>()(
  persist(
    immer((set) => ({
      data: {},
      currentCanvasId: null,
      showPreview: true,
      showMaxRatio: false,
      showLaunchpad: true,
      interactionMode: 'touchpad',

      deleteCanvasData: (canvasId) =>
        set((state) => {
          delete state.data[canvasId];
        }),
      setCurrentCanvasId: (canvasId) =>
        set((state) => {
          state.currentCanvasId = canvasId;
        }),
      setShowPreview: (show) =>
        set((state) => {
          state.showPreview = show;
        }),
      setShowMaxRatio: (show) =>
        set((state) => {
          state.showMaxRatio = show;
        }),
      setShowLaunchpad: (show) =>
        set((state) => {
          state.showLaunchpad = show;
        }),
      setNodes: (canvasId, nodes) =>
        set((state) => {
          state.data[canvasId] ??= defaultCanvasState();
          state.data[canvasId].nodes = nodes;
        }),
      setEdges: (canvasId, edges) =>
        set((state) => {
          state.data[canvasId] ??= defaultCanvasState();
          state.data[canvasId].edges = edges;
        }),
      setTitle: (canvasId, title) =>
        set((state) => {
          state.data[canvasId] ??= defaultCanvasState();
          state.data[canvasId].title = title;
        }),
      setMode: (canvasId, mode) =>
        set((state) => {
          state.data[canvasId] ??= defaultCanvasState();
          state.data[canvasId].mode = mode;
        }),
      addPinnedNode: (canvasId, node) =>
        set((state) => {
          state.data[canvasId] ??= defaultCanvasState();
          state.data[canvasId].pinnedNodes.unshift(node);
        }),
      removePinnedNode: (canvasId, node) =>
        set((state) => {
          state.data[canvasId] ??= defaultCanvasState();
          state.data[canvasId].pinnedNodes = state.data[canvasId].pinnedNodes.filter((n) => n.id !== node.id);
        }),
      setInteractionMode: (mode) =>
        set((state) => {
          state.interactionMode = mode;
        }),
    })),
    {
      name: 'canvas-storage',
<<<<<<< HEAD
      partialize: (state) => ({ currentCanvasId: state.currentCanvasId }),
=======
      partialize: (state) => ({
        data: state.data,
        currentCanvasId: state.currentCanvasId,
        interactionMode: state.interactionMode,
      }),
>>>>>>> f4ef02b7
    },
  ),
);

export const useCanvasStoreShallow = <T>(selector: (state: CanvasState) => T) => {
  return useCanvasStore(useShallow(selector));
};<|MERGE_RESOLUTION|>--- conflicted
+++ resolved
@@ -111,15 +111,10 @@
     })),
     {
       name: 'canvas-storage',
-<<<<<<< HEAD
-      partialize: (state) => ({ currentCanvasId: state.currentCanvasId }),
-=======
       partialize: (state) => ({
-        data: state.data,
         currentCanvasId: state.currentCanvasId,
         interactionMode: state.interactionMode,
       }),
->>>>>>> f4ef02b7
     },
   ),
 );
