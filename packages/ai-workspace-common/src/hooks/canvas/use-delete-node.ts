import { useCallback } from 'react';
import { useReactFlow } from '@xyflow/react';
import { useTranslation } from 'react-i18next';
import { message } from 'antd';
import { useContextPanelStore } from '@refly-packages/ai-workspace-common/stores/context-panel';
import { CanvasNode } from '@refly-packages/ai-workspace-common/components/canvas/nodes';
import { CanvasNodeType } from '@refly/openapi-schema';
import { useChatHistory } from '@refly-packages/ai-workspace-common/components/canvas/launchpad/hooks/use-chat-history';
import { useCanvasContext } from '@refly-packages/ai-workspace-common/context/canvas';
import { useCanvasStore } from '@refly-packages/ai-workspace-common/stores/canvas';

interface DeleteNodeOptions {
  showMessage?: boolean;
}

export const useDeleteNode = () => {
  const { setNodes, setEdges } = useReactFlow();
  const { t } = useTranslation();
  const { canvasId } = useCanvasContext();
  const { handleItemDelete } = useChatHistory();

  const deleteSingleNode = useCallback(
    (node: CanvasNode<any>, options: DeleteNodeOptions = {}) => {
      const { showMessage = true } = options;

      // Delete node from canvas
      setNodes((nodes) => nodes.filter((n) => n.id !== node.id));

      // Delete connected edges
      setEdges((edges) => edges.filter((e) => e.source !== node.id && e.target !== node.id));

      // Delete from context panel if exists
      const contextStore = useContextPanelStore.getState();
      contextStore.removeContextItem(node.id);

      if (node.type === 'skillResponse') {
        handleItemDelete(node);
      }

      if (showMessage) {
        // Get node title based on node type
        const nodeTitle = node.data?.title ?? t('knowledgeBase.context.untitled');

        // Show success message
        message.success(
          t('knowledgeBase.context.deleteSuccessWithTitle', {
            title: nodeTitle,
            type: t(`knowledgeBase.context.nodeTypes.${node.type}`),
          }),
        );
      }

      return true;
    },
    [setNodes, setEdges, t, handleItemDelete],
  );

<<<<<<< HEAD
  const deleteNodes = useCallback(
    (nodes: CanvasNode[], options: DeleteNodeOptions = {}) => {
      // Delete each node
      const results = nodes.map((node) => deleteSingleNode(node, { ...options }));
=======
    // Delete node preview from canvas store
    const canvasStore = useCanvasStore.getState();
    canvasStore.removeNodePreview(canvasId, node.id);

    if (nodeType === 'skillResponse') {
      handleItemDelete(node);
    }
>>>>>>> e3ec24ab

      return results.filter(Boolean).length; // Return number of successfully deleted nodes
    },
    [deleteSingleNode],
  );

<<<<<<< HEAD
  return {
    deleteNode: deleteSingleNode,
    deleteNodes,
  };
=======
    // Show success message
    message.success(
      t('knowledgeBase.context.deleteSuccessWithTitle', {
        title: nodeTitle,
        type: t(`knowledgeBase.context.nodeTypes.${nodeType}`),
      }),
    );
  }, [node, nodeType, setNodes, setEdges, t, canvasId]);
>>>>>>> e3ec24ab
};<|MERGE_RESOLUTION|>--- conflicted
+++ resolved
@@ -2,7 +2,10 @@
 import { useReactFlow } from '@xyflow/react';
 import { useTranslation } from 'react-i18next';
 import { message } from 'antd';
-import { useContextPanelStore } from '@refly-packages/ai-workspace-common/stores/context-panel';
+import {
+  useContextPanelStore,
+  useContextPanelStoreShallow,
+} from '@refly-packages/ai-workspace-common/stores/context-panel';
 import { CanvasNode } from '@refly-packages/ai-workspace-common/components/canvas/nodes';
 import { CanvasNodeType } from '@refly/openapi-schema';
 import { useChatHistory } from '@refly-packages/ai-workspace-common/components/canvas/launchpad/hooks/use-chat-history';
@@ -18,6 +21,9 @@
   const { t } = useTranslation();
   const { canvasId } = useCanvasContext();
   const { handleItemDelete } = useChatHistory();
+  const { removeContextItem } = useContextPanelStoreShallow((state) => ({
+    removeContextItem: state.removeContextItem,
+  }));
 
   const deleteSingleNode = useCallback(
     (node: CanvasNode<any>, options: DeleteNodeOptions = {}) => {
@@ -29,9 +35,10 @@
       // Delete connected edges
       setEdges((edges) => edges.filter((e) => e.source !== node.id && e.target !== node.id));
 
-      // Delete from context panel if exists
-      const contextStore = useContextPanelStore.getState();
-      contextStore.removeContextItem(node.id);
+      // Delete node preview from canvas store
+      const canvasStore = useCanvasStore.getState();
+      canvasStore.removeNodePreview(canvasId, node.id);
+      removeContextItem(node.id);
 
       if (node.type === 'skillResponse') {
         handleItemDelete(node);
@@ -55,39 +62,18 @@
     [setNodes, setEdges, t, handleItemDelete],
   );
 
-<<<<<<< HEAD
   const deleteNodes = useCallback(
     (nodes: CanvasNode[], options: DeleteNodeOptions = {}) => {
       // Delete each node
       const results = nodes.map((node) => deleteSingleNode(node, { ...options }));
-=======
-    // Delete node preview from canvas store
-    const canvasStore = useCanvasStore.getState();
-    canvasStore.removeNodePreview(canvasId, node.id);
-
-    if (nodeType === 'skillResponse') {
-      handleItemDelete(node);
-    }
->>>>>>> e3ec24ab
 
       return results.filter(Boolean).length; // Return number of successfully deleted nodes
     },
     [deleteSingleNode],
   );
 
-<<<<<<< HEAD
   return {
     deleteNode: deleteSingleNode,
     deleteNodes,
   };
-=======
-    // Show success message
-    message.success(
-      t('knowledgeBase.context.deleteSuccessWithTitle', {
-        title: nodeTitle,
-        type: t(`knowledgeBase.context.nodeTypes.${nodeType}`),
-      }),
-    );
-  }, [node, nodeType, setNodes, setEdges, t, canvasId]);
->>>>>>> e3ec24ab
 };