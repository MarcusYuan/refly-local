--- conflicted
+++ resolved
@@ -29,11 +29,8 @@
 import { useNoteStore } from '@refly-packages/ai-workspace-common/stores/note';
 import { memo } from 'react';
 import classNames from 'classnames';
-<<<<<<< HEAD
 import { parseMarkdownWithCitations } from '@refly/utils/parse';
-=======
 import { useState, useEffect } from 'react';
->>>>>>> fe7a8d44
 
 const citationRegex = /\([|【)citation()|】)]\(\d+\)/g;
 
