import { useSearchParams } from '@refly-packages/ai-workspace-common/utils/router';
import { memo, useEffect, useState, useRef, useCallback } from 'react';
import { ChatMessages } from './chat-messages';
import { ConvListModal } from './conv-list-modal';
import { KnowledgeBaseListModal } from './knowledge-base-list-modal';
import { SkillManagementModal } from '@refly-packages/ai-workspace-common/components/skill/skill-management-modal';
import { CopilotOperationModule } from './copilot-operation-module';
import { CopilotChatHeader } from './chat-header';

// state
import { useChatStore } from '@refly-packages/ai-workspace-common/stores/chat';
import { useConversationStore } from '@refly-packages/ai-workspace-common/stores/conversation';
import { useResetState } from '@refly-packages/ai-workspace-common/hooks/use-reset-state';
import { useBuildThreadAndRun } from '@refly-packages/ai-workspace-common/hooks/use-build-thread-and-run';
import { ActionSource } from '@refly-packages/ai-workspace-common/stores/knowledge-base';
import { useKnowledgeBaseStore } from '../../../stores/knowledge-base';
// utils
import getClient from '@refly-packages/ai-workspace-common/requests/proxiedRequest';
import { SourceListModal } from '@refly-packages/ai-workspace-common/components/source-list/source-list-modal';
import { useResizeCopilot } from '@refly-packages/ai-workspace-common/hooks/use-resize-copilot';
import { RegisterSkillComponent } from '@refly-packages/ai-workspace-common/skills/main-logic/register-skill-component';
import { useAINote } from '@refly-packages/ai-workspace-common/hooks/use-ai-note';
import { useDynamicInitContextPanelState } from '@refly-packages/ai-workspace-common/hooks/use-init-context-panel-state';
import { getRuntime } from '@refly-packages/ai-workspace-common/utils/env';
import { useContextPanelStore } from '@refly-packages/ai-workspace-common/stores/context-panel';

import './index.scss';

interface AICopilotProps {
  disable?: boolean;
  source?: string;
  jobId?: string;
}

export const AICopilot = memo((props: AICopilotProps) => {
  const [searchParams] = useSearchParams();
  const convId = searchParams.get('convId');

  const knowledgeBaseStore = useKnowledgeBaseStore((state) => ({
    resourcePanelVisible: state.resourcePanelVisible,
    kbModalVisible: state.kbModalVisible,
    actionSource: state.actionSource,
    tempConvResources: state.tempConvResources,
    updateConvModalVisible: state.updateConvModalVisible,
    updateResourcePanelVisible: state.updateResourcePanelVisible,
    currentKnowledgeBase: state.currentKnowledgeBase,
    convModalVisible: state.convModalVisible,
    sourceListModalVisible: state.sourceListModalVisible,
  }));

  const contextPanelStore = useContextPanelStore((state) => ({
    setShowContextCard: state.setShowContextCard,
  }));

  const chatStore = useChatStore((state) => ({
    messages: state.messages,
    resetState: state.resetState,
    setMessages: state.setMessages,
    setInvokeParams: state.setInvokeParams,
  }));

  const conversationStore = useConversationStore((state) => ({
    isNewConversation: state.isNewConversation,
    currentConversation: state.currentConversation,
    resetState: state.resetState,
    setCurrentConversation: state.setCurrentConversation,
    setIsNewConversation: state.setIsNewConversation,
  }));

  const [isFetching, setIsFetching] = useState(false);

  const { runSkill } = useBuildThreadAndRun();

  const { resetState } = useResetState();

<<<<<<< HEAD
  const { t, i18n } = useTranslation();
  const uiLocale = i18n?.languages?.[0] as LOCALE;
  const outputLocale = userStore?.localSettings?.outputLocale || 'en';

=======
>>>>>>> 985dae93
  const { disable, jobId, source } = props;

  const copilotOperationModuleRef = useRef<HTMLDivElement>(null);
  const [operationModuleHeight, setOperationModuleHeight] = useState(0);

  const updateOperationModuleHeight = useCallback(() => {
    if (copilotOperationModuleRef.current) {
      setOperationModuleHeight(copilotOperationModuleRef.current.offsetHeight);
    }
  }, []);

  useEffect(() => {
    updateOperationModuleHeight();

    const resizeObserver = new ResizeObserver(updateOperationModuleHeight);
    if (copilotOperationModuleRef.current) {
      resizeObserver.observe(copilotOperationModuleRef.current);
    }

    return () => {
      resizeObserver.disconnect();
    };
  }, [updateOperationModuleHeight]);

  const isFromSkillJob = () => {
    return source === 'skillJob';
  };

  // ai-note handler
  useAINote(true);

  const handleGetThreadMessages = async (convId: string) => {
    const { data: res, error } = await getClient().getConversationDetail({
      path: {
        convId,
      },
    });

    if (error) {
      throw error;
    }

    resetState();

    if (res?.data) {
      conversationStore.setCurrentConversation(res?.data);
    }

    chatStore.setMessages(res.data.messages);
  };

  const getThreadMessagesByJobId = async (jobId: string) => {
    setIsFetching(true);

    const { data: res, error } = await getClient().getSkillJobDetail({
      query: {
        jobId,
      },
    });

    if (error) {
      throw error;
    }

    resetState();

    setIsFetching(false);
    chatStore.setMessages(res?.data?.messages || []);
  };

  const handleConvTask = async (convId: string) => {
    try {
      setIsFetching(true);
      const { newQAText, invokeParams } = useChatStore.getState();
      const { isNewConversation } = useConversationStore.getState();

      // 新会话，需要手动构建第一条消息
      if (isNewConversation && convId) {
        // 更换成基于 task 的消息模式，核心是基于 task 来处理
        runSkill(newQAText, invokeParams);
      } else if (convId) {
        await handleGetThreadMessages(convId);
      }
    } catch (err) {
      console.log('thread error');
    }

    setIsFetching(false);

    // reset state
    conversationStore.setIsNewConversation(false);
    chatStore.setInvokeParams({});
  };

  useEffect(() => {
    if (convId && !isFromSkillJob()) {
      handleConvTask(convId);
    }

    if (jobId && isFromSkillJob()) {
      getThreadMessagesByJobId(jobId);
    }

    return () => {
      chatStore.setMessages([]);
    };
  }, [convId, jobId]);
  useResizeCopilot({ containerSelector: 'ai-copilot-container' });
  useDynamicInitContextPanelState(); // 动态根据页面状态更新上下文面板状态

  useEffect(() => {
    const runtime = getRuntime();

    if (runtime === 'web') {
      contextPanelStore.setShowContextCard(false);
    }
  }, []);

  return (
    <div className="ai-copilot-container">
      <CopilotChatHeader />
      <div className="ai-copilot-body-container">
        <div
          className="ai-copilot-message-container"
          style={{ height: `calc(100% - ${disable ? 0 : operationModuleHeight}px)` }}
        >
          <ChatMessages disable={disable} loading={isFetching} />
        </div>
        {!disable && <CopilotOperationModule ref={copilotOperationModuleRef} source={source} />}
      </div>

      {knowledgeBaseStore?.convModalVisible ? (
        <ConvListModal title={t('copilot.convListModal.title')} classNames="conv-list-modal" />
      ) : null}
      {knowledgeBaseStore?.kbModalVisible && knowledgeBaseStore.actionSource === ActionSource.Conv ? (
        <KnowledgeBaseListModal title={t('copilot.kbListModal.title')} classNames="kb-list-modal" />
      ) : null}
      {knowledgeBaseStore?.sourceListModalVisible ? (
        <SourceListModal
          title={`${t('copilot.sourceListModal.title')} (${knowledgeBaseStore?.tempConvResources?.length || 0})`}
          classNames="source-list-modal"
          resources={knowledgeBaseStore?.tempConvResources || []}
        />
      ) : null}

      {/** 注册 Skill 相关内容，目前先收敛在 Copilot 内部，后续允许挂在在其他扩展点，比如笔记、reading */}
      <RegisterSkillComponent />
      <SkillManagementModal />
    </div>
  );
});<|MERGE_RESOLUTION|>--- conflicted
+++ resolved
@@ -1,5 +1,6 @@
 import { useSearchParams } from '@refly-packages/ai-workspace-common/utils/router';
 import { memo, useEffect, useState, useRef, useCallback } from 'react';
+import { useTranslation } from 'react-i18next';
 import { ChatMessages } from './chat-messages';
 import { ConvListModal } from './conv-list-modal';
 import { KnowledgeBaseListModal } from './knowledge-base-list-modal';
@@ -33,6 +34,9 @@
 }
 
 export const AICopilot = memo((props: AICopilotProps) => {
+  const { t } = useTranslation();
+  const { disable, jobId, source } = props;
+
   const [searchParams] = useSearchParams();
   const convId = searchParams.get('convId');
 
@@ -72,15 +76,6 @@
   const { runSkill } = useBuildThreadAndRun();
 
   const { resetState } = useResetState();
-
-<<<<<<< HEAD
-  const { t, i18n } = useTranslation();
-  const uiLocale = i18n?.languages?.[0] as LOCALE;
-  const outputLocale = userStore?.localSettings?.outputLocale || 'en';
-
-=======
->>>>>>> 985dae93
-  const { disable, jobId, source } = props;
 
   const copilotOperationModuleRef = useRef<HTMLDivElement>(null);
   const [operationModuleHeight, setOperationModuleHeight] = useState(0);
