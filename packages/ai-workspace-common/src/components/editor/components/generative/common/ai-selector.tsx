--- conflicted
+++ resolved
@@ -9,11 +9,7 @@
 import { cn } from '@refly/utils/cn';
 import { getOsType } from '@refly/utils/env';
 import { AddBaseMarkContext } from '@refly-packages/ai-workspace-common/components/canvas/launchpad/context-manager/components/add-base-mark-context';
-<<<<<<< HEAD
 import { AISettingsDropdown } from '@refly-packages/ai-workspace-common/components/copilot/copilot-operation-module/chat-actions/ai-settings';
-=======
-import { AISettingsDropdown } from '@refly-packages/ai-workspace-common/components/canvas/launchpad/chat-actions/ai-settings';
->>>>>>> ffb4d566
 
 import { Markdown } from '@refly-packages/ai-workspace-common/components/markdown';
 import { useInvokeAction } from '@refly-packages/ai-workspace-common/hooks/use-invoke-action';
@@ -305,7 +301,7 @@
           <div className="flex relative flex-row items-center" cmdk-input-wrapper="">
             <div className="flex flex-1 items-center pl-4 border-b" cmdk-input-wrapper="">
               <Button size="small" type="default" className="rounded border text-gray-500 mr-1">
-                <AISettingsDropdown placement="bottom" collapsed={true} briefMode={true} trigger={['click']} />
+                <AISettingsDropdown placement="bottom" collapsed={true} briefMode={true} trigger={['hover']} />
               </Button>
               <AddBaseMarkContext />
               <Input.TextArea
