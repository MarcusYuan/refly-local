import { useState, useCallback, useEffect } from 'react';
import { useNavigate } from 'react-router-dom';
import { Button } from 'antd';
import {
  ReactFlow,
  Background,
  Controls,
  MiniMap,
  Connection,
  Edge,
  NodeChange,
  EdgeChange,
  applyNodeChanges,
  applyEdgeChanges,
} from '@xyflow/react';
import { NodePreview } from './node-preview';
<<<<<<< HEAD
import { nodeTypes, prepareNodeData, CanvasNode } from './nodes';
=======
import { nodeTypes, prepareNodeData, CanvasNode, CanvasNodeData } from './node';
>>>>>>> 989a5d67
import { CanvasNodeType } from '@refly/openapi-schema';
import { CanvasProvider } from './context-provider';
import { useCollabProvider } from '@refly-packages/ai-workspace-common/hooks/use-collab-provider';
import { CanvasToolbar } from './canvas-toolbar';
import { canvasEmitter } from '@refly-packages/ai-workspace-common/utils/event-emitter/canvas';

import '@xyflow/react/dist/style.css';
import { MessageIntentSource } from '@refly-packages/ai-workspace-common/types/copilot';
import { CopilotOperationModule } from '@refly-packages/ai-workspace-common/components/copilot/copilot-operation-module';

export const Canvas = (props: { canvasId: string }) => {
  const { canvasId } = props;

  const navigate = useNavigate();

  const [nodes, setNodes] = useState<CanvasNode[]>([]);
  const [edges, setEdges] = useState<Edge[]>([]);

  const collabProvider = useCollabProvider(canvasId);
  const ydoc = collabProvider.document;

  const yNodes = ydoc.getArray<CanvasNode>('nodes');
  const yEdges = ydoc.getArray<Edge>('edges');

  console.log('nodes', nodes);
  console.log('yNodes', yNodes.toJSON());
  console.log('edges', edges);
  console.log('yEdges', yEdges.toJSON());

  useEffect(() => {
    setNodes(yNodes.toJSON());
    setEdges(yEdges.toJSON());

    yNodes.observe(() => {
      setNodes(yNodes.toJSON());
    });

    yEdges.observe(() => {
      setEdges(yEdges.toJSON());
    });

    return () => {
      collabProvider.forceSync();
      collabProvider.destroy();
    };
  }, [canvasId, collabProvider]);

  const onNodesChange = useCallback(
    (changes: NodeChange<CanvasNode>[]) => {
      ydoc.transact(() => {
        const updatedNodes = applyNodeChanges(changes, yNodes.toJSON());
        yNodes.delete(0, yNodes.length);
        yNodes.push(updatedNodes);
      });
    },
    [ydoc, yNodes],
  );

  const onEdgesChange = useCallback(
    (changes: EdgeChange<Edge>[]) => {
      ydoc.transact(() => {
        const updatedEdges = applyEdgeChanges(changes, yEdges.toJSON());
        yEdges.delete(0, yEdges.length);
        yEdges.push(updatedEdges);
      });
    },
    [ydoc, yEdges],
  );

  const [selectedNode, setSelectedNode] = useState<CanvasNode | null>(null);

  // Update the onConnect handler to use y-doc
  const onConnect = useCallback(
    (params: Connection) => {
      ydoc.transact(() => {
        const newEdge = { ...params, id: `edge-${params.source}-${params.target}` };
        yEdges.push([newEdge]);
      });
    },
    [ydoc, yEdges],
  );

  // Add node click handler
  const onNodeClick = useCallback((event: React.MouseEvent, node: CanvasNode) => {
    setSelectedNode(node);
  }, []);

  // Add panel close handler
  const handleClosePanel = () => {
    setSelectedNode(null);
  };

  const handleToolSelect = (tool: string) => {
    // Handle tool selection
    console.log('Selected tool:', tool);
  };

  const handleAddNode = (node: { type: CanvasNodeType; data: CanvasNodeData }) => {
    const newNode = prepareNodeData(node);
    ydoc.transact(() => {
      yNodes.push([newNode]);

      // If there are existing nodes, create an edge from the last node to the new node
      if (nodes.length > 0) {
        const lastNode = nodes[nodes.length - 1];
        const newEdge = {
          id: `edge-${lastNode.id}-${newNode.id}`,
          source: lastNode.id,
          target: newNode.id,
          style: { stroke: '#666' },
        };
        yEdges.push([newEdge]);
      }
    });

    setSelectedNode(newNode);
  };

  useEffect(() => {
    canvasEmitter.on('addNode', handleAddNode);
    return () => {
      canvasEmitter.off('addNode', handleAddNode);
    };
  }, []);

  return (
    <CanvasProvider context={{ canvasId }}>
      <div className="w-screen h-screen relative">
        <Button
          onClick={() => navigate('/')}
          className="absolute top-4 left-4 z-10 px-4 py-2 bg-white rounded-md shadow-md hover:bg-gray-100 transition-colors"
        >
          ← Back
        </Button>

        <CanvasToolbar onToolSelect={handleToolSelect} />

        <ReactFlow
          panOnScroll
          fitView
          selectionOnDrag
          nodeTypes={nodeTypes}
          nodes={nodes}
          edges={edges}
          onNodesChange={onNodesChange}
          onEdgesChange={onEdgesChange}
          onConnect={onConnect}
          onNodeClick={onNodeClick}
        >
          <Background />
          <Controls />
          <MiniMap position="top-right" />
        </ReactFlow>

        <div className="absolute bottom-4 h-48 left-1/2 -translate-x-1/2 w-[90%] max-w-2xl">
          <CopilotOperationModule source={MessageIntentSource.Canvas} />
        </div>

        {selectedNode && <NodePreview node={selectedNode} handleClosePanel={handleClosePanel} />}
      </div>
    </CanvasProvider>
  );
};<|MERGE_RESOLUTION|>--- conflicted
+++ resolved
@@ -14,11 +14,7 @@
   applyEdgeChanges,
 } from '@xyflow/react';
 import { NodePreview } from './node-preview';
-<<<<<<< HEAD
-import { nodeTypes, prepareNodeData, CanvasNode } from './nodes';
-=======
-import { nodeTypes, prepareNodeData, CanvasNode, CanvasNodeData } from './node';
->>>>>>> 989a5d67
+import { nodeTypes, prepareNodeData, CanvasNode, CanvasNodeData } from './nodes';
 import { CanvasNodeType } from '@refly/openapi-schema';
 import { CanvasProvider } from './context-provider';
 import { useCollabProvider } from '@refly-packages/ai-workspace-common/hooks/use-collab-provider';
