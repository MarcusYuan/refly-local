import { useCallback, useMemo, useEffect, useState } from 'react';
import {
  ReactFlow,
  Background,
  Controls,
  MiniMap,
  ReactFlowProvider,
  Node,
  SelectionMode,
  useReactFlow,
} from '@xyflow/react';
import { nodeTypes, CanvasNode } from './nodes';
import { LaunchPad } from './launchpad';
import { CanvasToolbar } from './canvas-toolbar';
import { TopToolbar } from './top-toolbar';
import { NodePreview } from './node-preview';

import '@xyflow/react/dist/style.css';
import { useCanvasControl } from '@refly-packages/ai-workspace-common/hooks/use-canvas-control';
import { CanvasProvider } from '@refly-packages/ai-workspace-common/context/canvas';
import { EDGE_STYLES } from './constants';
import { useSiderStoreShallow } from '@refly-packages/ai-workspace-common/stores/sider';
import { useCanvasStoreShallow } from '@refly-packages/ai-workspace-common/stores/canvas';
import { CanvasListModal } from '@refly-packages/ai-workspace-common/components/workspace/canvas-list-modal';
import { LibraryModal } from '@refly-packages/ai-workspace-common/components/workspace/library-modal';
import { useCanvasNodesStore } from '@refly-packages/ai-workspace-common/stores/canvas-nodes';

const selectionStyles = `
  .react-flow__selection {
    background: rgba(0, 150, 143, 0.03) !important;
    border: 0.5px solid #00968F !important;
  }
  
  .react-flow__nodesselection-rect {
    background: rgba(0, 150, 143, 0.03) !important;
    border: 0.5px solid #00968F !important;
  }
`;

const Flow = ({ canvasId }: { canvasId: string }) => {
  const { nodes, edges, mode, setSelectedNode, onNodesChange, onEdgesChange, onConnect, onSelectionChange, addNode } =
    useCanvasControl(canvasId);

  const { pinnedNodes, showPreview } = useCanvasStoreShallow((state) => ({
    pinnedNodes: state.data[canvasId]?.pinnedNodes,
    showPreview: state.showPreview,
  }));

  const { showCanvasListModal, showLibraryModal, setShowCanvasListModal, setShowLibraryModal } = useSiderStoreShallow(
    (state) => ({
      showCanvasListModal: state.showCanvasListModal,
      showLibraryModal: state.showLibraryModal,
      setShowCanvasListModal: state.setShowCanvasListModal,
      setShowLibraryModal: state.setShowLibraryModal,
    }),
  );

  const reactFlowInstance = useReactFlow();

  const { pendingNode, clearPendingNode } = useCanvasNodesStore();

  useEffect(() => {
    // Only run fitView if we have nodes and this is the initial render
    const timeoutId = setTimeout(() => {
      if (nodes?.length > 0) {
        reactFlowInstance.fitView({
          padding: 0.2,
          duration: 200,
          minZoom: 0.1,
          maxZoom: 2,
        });
      }
    }, 100);

    return () => clearTimeout(timeoutId);
  }, []); // Run only once on mount

  const defaultEdgeOptions = {
    style: EDGE_STYLES.default,
  };

  const defaultViewport = {
    x: 0,
    y: 0,
    zoom: 0.75,
  };

  const flowConfig = useMemo(
    () => ({
      defaultViewport,
      fitViewOptions: {
        padding: 0.2,
        minZoom: 0.1,
        maxZoom: 2,
        duration: 200,
      },
      defaultEdgeOptions,
    }),
    [],
  );

  const onNodeClick = useCallback(
    (event: React.MouseEvent, node: CanvasNode<any>) => {
      if (!node?.id) {
        console.warn('Invalid node clicked');
        return;
      }
      setSelectedNode(node);
    },
    [setSelectedNode],
  );

  const selectedNodes = nodes?.filter((node) => node.selected);

  const isPinned = (node: CanvasNode<any>) => {
    return pinnedNodes?.some((n) => n.id === node.id);
  };

  const isSelected = (node: CanvasNode<any>) => {
    return selectedNodes?.some((n) => n.id === node.id);
  };

  const handleToolSelect = (tool: string) => {
    // Handle tool selection
    console.log('Selected tool:', tool);
  };

<<<<<<< HEAD
  // Add scroll position state and handler
  const [showLeftIndicator, setShowLeftIndicator] = useState(false);
  const [showRightIndicator, setShowRightIndicator] = useState(false);

  const updateIndicators = useCallback((container: HTMLDivElement) => {
    setShowLeftIndicator(container.scrollLeft > 0);
    setShowRightIndicator(container.scrollLeft < container.scrollWidth - container.clientWidth - 1);
  }, []);

  useEffect(() => {
    const container = document.querySelector('.preview-container');
    if (container) {
      updateIndicators(container as HTMLDivElement);
    }
  }, [selectedNodes, pinnedNodes, updateIndicators]);
=======
  // Handle pending node
  useEffect(() => {
    if (pendingNode) {
      addNode(pendingNode);
      clearPendingNode();
    }
  }, [pendingNode, addNode, setSelectedNode, clearPendingNode]);
>>>>>>> 32af0e23

  return (
    <div className="w-full h-screen relative flex flex-col overflow-hidden">
      <CanvasToolbar onToolSelect={handleToolSelect} />
      <TopToolbar canvasId={canvasId} />
      <div className="flex-grow relative">
        <style>{selectionStyles}</style>
        <ReactFlow
          {...flowConfig}
          panOnScroll={mode !== 'pointer'}
          selectNodesOnDrag={mode === 'pointer'}
          selectionMode={mode === 'pointer' ? SelectionMode.Partial : SelectionMode.Full}
          selectionOnDrag={mode === 'pointer'}
          panOnDrag={mode !== 'pointer'}
          nodeTypes={nodeTypes}
          nodes={nodes}
          edges={edges}
          onNodesChange={onNodesChange}
          onEdgesChange={onEdgesChange}
          onConnect={onConnect}
          onNodeClick={onNodeClick}
          nodeDragThreshold={10}
          // onSelectionChange={onSelectionChange}
        >
          <Background />
          <MiniMap
            position="bottom-left"
            style={{
              border: '1px solid rgba(16, 24, 40, 0.0784)',
              boxShadow: '0px 4px 6px 0px rgba(16, 24, 40, 0.03)',
            }}
            className="bg-white/80 w-[140px] h-[92px] !mb-[46px] !ml-[10px] rounded-lg shadow-md p-2 [&>svg]:w-full [&>svg]:h-full"
            // zoomable
            // pannable
            // maskColor="rgb(0, 0, 0, 0.1)"
            // nodeColor="#333"
            // nodeStrokeWidth={3}
          />
          <Controls
            position="bottom-left"
            style={{
              marginBottom: '8px',
              marginLeft: '10px',
              display: 'flex',
              flexDirection: 'row',
              justifyContent: 'center',
              alignItems: 'center',
              gap: '2px',
              padding: '2px',
              border: '1px solid rgba(16, 24, 40, 0.0784)',
              boxShadow: '0px 4px 6px 0px rgba(16, 24, 40, 0.03)',
              backgroundColor: 'white',
              borderRadius: '8px',
              overflow: 'hidden',
              height: '36px',
            }}
            className="[&>button]:border-0 [&>button]:border-r [&>button]:border-gray-200 [&>button:last-child]:border-0 [&>button]:w-[32px] [&>button]:h-[32px] [&>button]:rounded-lg [&>button]:flex [&>button]:items-center [&>button]:justify-center [&>button]:transition-colors [&>button]:duration-200"
            showZoom={true}
            showFitView={true}
            showInteractive={true}
            fitViewOptions={{
              padding: 10,
              minZoom: 0.1,
              maxZoom: 2,
              duration: 200,
            }}
          />
        </ReactFlow>

        <div className="absolute bottom-[8px] left-1/2 -translate-x-1/2 w-[444px] z-10">
          <LaunchPad />
        </div>
      </div>

      {showPreview && (
        <div
          className="absolute top-[64px] bottom-0 right-2 overflow-x-auto max-w-[900px] preview-container"
          onScroll={(e) => updateIndicators(e.currentTarget)}
        >
          <div className="relative h-full">
            <div className="flex gap-2 h-full">
              {/* Left shadow and arrow indicator */}
              {showLeftIndicator && (
                <div className="sticky left-0 top-0 w-12 h-full bg-gradient-to-r from-white to-transparent z-50 flex items-center justify-start pointer-events-none absolute">
                  <div className="text-gray-400 ml-2">
                    <svg width="20" height="20" viewBox="0 0 24 24" fill="none">
                      <path
                        d="M15 19l-7-7 7-7"
                        stroke="currentColor"
                        strokeWidth="2"
                        strokeLinecap="round"
                        strokeLinejoin="round"
                      />
                    </svg>
                  </div>
                </div>
              )}

              {/* Preview Cards */}
              {selectedNodes?.map((node) =>
                isPinned(node) ? null : (
                  <NodePreview
                    key={node?.id}
                    node={node}
                    canvasId={canvasId}
                    isPinned={isPinned(node)}
                    selected={isSelected(node)}
                  />
                ),
              )}

              {pinnedNodes?.map((node) => (
                <NodePreview
                  key={node?.id}
                  node={node}
                  canvasId={canvasId}
                  isPinned={isPinned(node)}
                  selected={isSelected(node)}
                />
              ))}

              {/* Right shadow and arrow indicator */}
              {showRightIndicator && (
                <div className="sticky right-0 top-0 w-12 h-full bg-gradient-to-l from-white to-transparent z-50 flex items-center justify-end pointer-events-none absolute">
                  <div className="text-gray-400 mr-2">
                    <svg width="20" height="20" viewBox="0 0 24 24" fill="none">
                      <path
                        d="M9 5l7 7-7 7"
                        stroke="currentColor"
                        strokeWidth="2"
                        strokeLinecap="round"
                        strokeLinejoin="round"
                      />
                    </svg>
                  </div>
                </div>
              )}
            </div>
          </div>
        </div>
      )}

      <CanvasListModal visible={showCanvasListModal} setVisible={setShowCanvasListModal} />
      <LibraryModal visible={showLibraryModal} setVisible={setShowLibraryModal} />
    </div>
  );
};

export const Canvas = (props: { canvasId: string }) => {
  const { canvasId } = props;

  useEffect(() => {
    if (canvasId && canvasId !== 'empty') {
      localStorage.setItem('currentCanvasId', canvasId);
    } else {
      localStorage.removeItem('currentCanvasId');
    }
  }, [canvasId]);

  return (
    <CanvasProvider canvasId={canvasId}>
      <ReactFlowProvider>
        <Flow canvasId={canvasId} />
      </ReactFlowProvider>
    </CanvasProvider>
  );
};<|MERGE_RESOLUTION|>--- conflicted
+++ resolved
@@ -125,7 +125,6 @@
     console.log('Selected tool:', tool);
   };
 
-<<<<<<< HEAD
   // Add scroll position state and handler
   const [showLeftIndicator, setShowLeftIndicator] = useState(false);
   const [showRightIndicator, setShowRightIndicator] = useState(false);
@@ -141,7 +140,7 @@
       updateIndicators(container as HTMLDivElement);
     }
   }, [selectedNodes, pinnedNodes, updateIndicators]);
-=======
+
   // Handle pending node
   useEffect(() => {
     if (pendingNode) {
@@ -149,7 +148,6 @@
       clearPendingNode();
     }
   }, [pendingNode, addNode, setSelectedNode, clearPendingNode]);
->>>>>>> 32af0e23
 
   return (
     <div className="w-full h-screen relative flex flex-col overflow-hidden">
