import { Position, useReactFlow } from '@xyflow/react';
import { useTranslation } from 'react-i18next';
import { CanvasNodeData, ResourceNodeMeta, CanvasNode, ResourceNodeProps } from './types';
import { Node } from '@xyflow/react';
import { CustomHandle } from './custom-handle';
import { useState, useCallback, useRef, useEffect, useMemo } from 'react';
import { useEdgeStyles } from '../constants';
import { getNodeCommonStyles } from './index';
import { ActionButtons } from './action-buttons';
import { useAddToContext } from '@refly-packages/ai-workspace-common/hooks/canvas/use-add-to-context';
import { useDeleteNode } from '@refly-packages/ai-workspace-common/hooks/canvas/use-delete-node';
import { HiOutlineSquare3Stack3D } from 'react-icons/hi2';
import { time } from '@refly-packages/ai-workspace-common/utils/time';
import { LOCALE } from '@refly/common-types';
import { Markdown } from '@refly-packages/ai-workspace-common/components/markdown';
import { useThrottledCallback } from 'use-debounce';
import { useCanvasStoreShallow } from '@refly-packages/ai-workspace-common/stores/canvas';
import { useGetResourceDetail } from '@refly-packages/ai-workspace-common/queries';
import Moveable from 'react-moveable';
import classNames from 'classnames';
import { nodeActionEmitter } from '@refly-packages/ai-workspace-common/events/nodeActions';
import { createNodeEventName, cleanupNodeEvents } from '@refly-packages/ai-workspace-common/events/nodeActions';
import { memo } from 'react';
import { useSetNodeDataByEntity } from '@refly-packages/ai-workspace-common/hooks/canvas/use-set-node-data-by-entity';
import { useNodeHoverEffect } from '@refly-packages/ai-workspace-common/hooks/canvas/use-node-hover';
import { useCanvasData } from '@refly-packages/ai-workspace-common/hooks/canvas/use-canvas-data';
<<<<<<< HEAD

=======
import { useAddNode } from '@refly-packages/ai-workspace-common/hooks/canvas/use-add-node';
import { genSkillID } from '@refly-packages/utils/id';
import { useCanvasContext } from '@refly-packages/ai-workspace-common/context/canvas';
>>>>>>> dedbd16a
type ResourceNode = Node<CanvasNodeData<ResourceNodeMeta>, 'resource'>;

const NodeHeader = memo(({ title, ResourceIcon }: { title: string; ResourceIcon: any }) => {
  return (
    <div className="flex-shrink-0 mb-3">
      <div className="flex items-center gap-2">
        <div className="w-6 h-6 rounded bg-[#17B26A] shadow-[0px_2px_4px_-2px_rgba(16,24,60,0.06),0px_4px_8px_-2px_rgba(16,24,60,0.1)] flex items-center justify-center flex-shrink-0">
          <ResourceIcon className="w-4 h-4 text-white" />
        </div>
        <span className="text-sm font-medium leading-normal text-[rgba(0,0,0,0.8)] truncate">{title}</span>
      </div>
    </div>
  );
});

export const ResourceNode = memo(
  ({ id, data, isPreview, selected, hideActions, hideHandles, onNodeClick }: ResourceNodeProps) => {
    const [isHovered, setIsHovered] = useState(false);
    const { edges } = useCanvasData();
    const setNodeDataByEntity = useSetNodeDataByEntity();
    const { setEdges, getNode } = useReactFlow();
    const ResourceIcon = data?.metadata?.resourceType === 'weblink' ? HiOutlineSquare3Stack3D : HiOutlineSquare3Stack3D;

    const { i18n, t } = useTranslation();
    const language = i18n.languages?.[0];

    const targetRef = useRef<HTMLDivElement>(null);

    // Memoize node and its measurements
    const node = useMemo(() => getNode(id), [id, getNode]);
    const initialSize = useMemo(
      () => ({
        width: node?.measured?.width ?? 288,
        height: node?.measured?.height ?? 384,
      }),
      [node?.measured?.width, node?.measured?.height],
    );

    const [size, setSize] = useState(initialSize);

    // Check if node has any connections
    const isTargetConnected = edges?.some((edge) => edge.target === id);
    const isSourceConnected = edges?.some((edge) => edge.source === id);

    const edgeStyles = useEdgeStyles();

    // 立即更新hover状态，但节流更新边缘样式
    const updateEdgeStyles = useThrottledCallback(
      (hoveredState: boolean) => {
        setEdges((eds) =>
          eds.map((edge) => {
            if (edge.source === id || edge.target === id) {
              return {
                ...edge,
                style: hoveredState ? edgeStyles.hover : edgeStyles.default,
              };
            }
            return edge;
          }),
        );
      },
      500,
      { leading: true, trailing: false },
    );

    const { handleMouseEnter: onHoverStart, handleMouseLeave: onHoverEnd } = useNodeHoverEffect(id);

    const handleMouseEnter = useCallback(() => {
      if (!isHovered) {
        setIsHovered(true);
        onHoverStart();
      }
    }, [isHovered, onHoverStart]);

    const handleMouseLeave = useCallback(() => {
      if (isHovered) {
        setIsHovered(false);
        onHoverEnd();
      }
    }, [isHovered, onHoverEnd]);

<<<<<<< HEAD
    const handleAddToContext = useAddToContext(
      {
        id,
=======
    const { addToContext } = useAddToContext();

    const handleAddToContext = useCallback(() => {
      addToContext({
        id: props.id,
>>>>>>> dedbd16a
        type: 'resource',
        data,
        position: { x: 0, y: 0 },
      } as CanvasNode);
    }, [props.id, props.data, addToContext]);

<<<<<<< HEAD
    const deleteNode = useDeleteNode();
=======
    const { deleteNode } = useDeleteNode();

    const handleDelete = useCallback(() => {
      deleteNode({
        id: props.id,
        type: 'resource',
        data: props.data,
        position: { x: 0, y: 0 },
      } as CanvasNode);
    }, [props.id, props.data, deleteNode]);
>>>>>>> dedbd16a

    const handleHelpLink = useCallback(() => {
      // Implement help link logic
      console.log('Open help link');
    }, []);

    const handleAbout = useCallback(() => {
      // Implement about logic
      console.log('Show about info');
    }, []);

    const { canvasId } = useCanvasContext();
    const { addNode } = useAddNode(canvasId);

    const handleAskAI = useCallback(() => {
      addNode(
        {
          type: 'skill',
          data: {
            title: 'Skill',
            entityId: genSkillID(),
            metadata: {
              contextNodeIds: [props.id],
            },
          },
        },
        [{ type: 'resource', entityId: props.data.entityId }],
      );
    }, [props.id, props.data.entityId, addNode]);

    const { operatingNodeId } = useCanvasStoreShallow((state) => ({
      operatingNodeId: state.operatingNodeId,
    }));

    const isOperating = operatingNodeId === id;

    const [shouldPoll, setShouldPoll] = useState(false);
    const { data: result } = useGetResourceDetail(
      {
        query: { resourceId: data?.entityId },
      },
      null,
      {
        enabled: shouldPoll,
        refetchInterval: shouldPoll ? 2000 : false,
        refetchOnWindowFocus: false,
        refetchOnMount: false,
        refetchOnReconnect: false,
        staleTime: 60 * 1000, // Data fresh for 1 minute
        gcTime: 5 * 60 * 1000, // Cache for 5 minutes
      },
    );
    const remoteResult = result?.data;

    useEffect(() => {
      if (!data.contentPreview) {
        setNodeDataByEntity(
          {
            entityId: data.entityId,
            type: 'resource',
          },
          {
            contentPreview: remoteResult?.contentPreview,
          },
        );
        if (remoteResult?.indexStatus === 'wait_parse') {
          setShouldPoll(true);
        } else {
          setShouldPoll(false);
        }
      } else {
        setShouldPoll(false);
      }
    }, [data.contentPreview, remoteResult]);

    // Add event handling
    useEffect(() => {
      // Create node-specific event handlers
      const handleNodeAddToContext = () => handleAddToContext();
<<<<<<< HEAD
      const handleNodeDelete = () => deleteNode(id);

      // Register events with node ID
      nodeActionEmitter.on(createNodeEventName(id, 'addToContext'), handleNodeAddToContext);
      nodeActionEmitter.on(createNodeEventName(id, 'delete'), handleNodeDelete);

      return () => {
        // Cleanup events when component unmounts
        nodeActionEmitter.off(createNodeEventName(id, 'addToContext'), handleNodeAddToContext);
        nodeActionEmitter.off(createNodeEventName(id, 'delete'), handleNodeDelete);
=======
      const handleNodeDelete = () => handleDelete();
      const handleNodeAskAI = () => handleAskAI();

      // Register events with node ID
      nodeActionEmitter.on(createNodeEventName(props.id, 'addToContext'), handleNodeAddToContext);
      nodeActionEmitter.on(createNodeEventName(props.id, 'delete'), handleNodeDelete);
      nodeActionEmitter.on(createNodeEventName(props.id, 'askAI'), handleNodeAskAI);

      return () => {
        // Cleanup events when component unmounts
        nodeActionEmitter.off(createNodeEventName(props.id, 'addToContext'), handleNodeAddToContext);
        nodeActionEmitter.off(createNodeEventName(props.id, 'delete'), handleNodeDelete);
        nodeActionEmitter.off(createNodeEventName(props.id, 'askAI'), handleNodeAskAI);
>>>>>>> dedbd16a

        // Clean up all node events
        cleanupNodeEvents(id);
      };
<<<<<<< HEAD
    }, [id, handleAddToContext, deleteNode]);
=======
    }, [props.id, handleAddToContext, handleDelete, handleAskAI]);
>>>>>>> dedbd16a

    const nodeStyle = useMemo(
      () => ({
        width: `${size.width}px`,
        height: `${size.height}px`,
        userSelect: isOperating ? 'text' : 'none',
        cursor: isOperating ? 'text' : 'grab',
      }),
      [size.width, size.height, isOperating],
    );

    const handleResize = useCallback(({ target, width, height, direction }) => {
      const newWidth = Math.max(100, width);
      const newHeight = Math.max(80, height);

      let newLeft = target.offsetLeft;
      let newTop = target.offsetTop;

      if (direction[0] === -1) {
        newLeft = target.offsetLeft - (newWidth - target.offsetWidth);
      }
      if (direction[1] === -1) {
        newTop = target.offsetTop - (newHeight - target.offsetHeight);
      }

      target.style.width = `${newWidth}px`;
      target.style.height = `${newHeight}px`;
      target.style.left = `${newLeft}px`;
      target.style.top = `${newTop}px`;

      setSize({ width: newWidth, height: newHeight });
    }, []);

    // console.log('isOperating', isOperating);

    return (
      <div className={classNames({ nowheel: isOperating })}>
        <div
          ref={targetRef}
          className="relative"
          onMouseEnter={!isPreview ? handleMouseEnter : undefined}
          onMouseLeave={!isPreview ? handleMouseLeave : undefined}
          onClick={onNodeClick}
          style={
            {
              width: `${size.width}px`,
              height: `${size.height}px`,
              userSelect: isOperating ? 'text' : 'none',
              cursor: isOperating ? 'text' : 'grab',
            } as React.CSSProperties
          }
        >
          {!isPreview && !hideActions && <ActionButtons type="resource" nodeId={id} isNodeHovered={isHovered} />}

          <div
            className={`
          relative
          h-full
          ${getNodeCommonStyles({ selected: !isPreview && selected, isHovered })}
        `}
          >
            <div className="absolute bottom-0 left-0 right-0 h-[20%] bg-gradient-to-t from-white to-transparent pointer-events-none z-10" />

            <div className="flex flex-col h-full">
              <NodeHeader title={data.title} ResourceIcon={ResourceIcon} />

              <div className="flex-grow overflow-y-auto pr-2 -mr-2">
                <Markdown
                  className={`text-xs ${isOperating ? 'pointer-events-auto' : 'pointer-events-none'}`}
                  content={data.contentPreview || t('canvas.nodePreview.resource.noContentPreview')}
                />
              </div>

              <div className="flex justify-end items-center flex-shrink-0 mt-2 text-[10px] text-gray-400 z-20">
                {time(data.createdAt, language as LOCALE)
                  ?.utc()
                  ?.fromNow()}
              </div>
            </div>

            {!isPreview && !hideHandles && (
              <>
                <CustomHandle
                  type="target"
                  position={Position.Left}
                  isConnected={isTargetConnected}
                  isNodeHovered={isHovered}
                  nodeType="resource"
                />
                <CustomHandle
                  type="source"
                  position={Position.Right}
                  isConnected={isSourceConnected}
                  isNodeHovered={isHovered}
                  nodeType="resource"
                />
              </>
            )}
          </div>
        </div>

        {!isPreview && selected && (
          <Moveable
            target={targetRef}
            resizable={true}
            edge={false}
            throttleResize={1}
            renderDirections={['n', 's', 'e', 'w', 'nw', 'ne', 'sw', 'se']}
            onResizeStart={({ setOrigin, dragStart }) => {
              setOrigin(['%', '%']);
              if (dragStart && dragStart instanceof MouseEvent) {
                dragStart.preventDefault();
              }
            }}
            onResize={({ target, width, height, direction }) => {
              const newWidth = Math.max(100, width);
              const newHeight = Math.max(80, height);

              const htmlTarget = target as HTMLElement;
              let newLeft = htmlTarget.offsetLeft;
              let newTop = htmlTarget.offsetTop;

              if (direction[0] === -1) {
                newLeft = htmlTarget.offsetLeft - (newWidth - htmlTarget.offsetWidth);
              }
              if (direction[1] === -1) {
                newTop = htmlTarget.offsetTop - (newHeight - htmlTarget.offsetHeight);
              }

              htmlTarget.style.width = `${newWidth}px`;
              htmlTarget.style.height = `${newHeight}px`;
              htmlTarget.style.left = `${newLeft}px`;
              htmlTarget.style.top = `${newTop}px`;

              setSize({ width: newWidth, height: newHeight });
            }}
            hideDefaultLines={true}
            className={`!pointer-events-auto ${!isHovered ? 'moveable-control-hidden' : 'moveable-control-show'}`}
          />
        )}
      </div>
    );
  },
  (prevProps, nextProps) => {
    return (
      prevProps.id === nextProps.id &&
      prevProps.selected === nextProps.selected &&
      prevProps.isPreview === nextProps.isPreview &&
      prevProps.hideActions === nextProps.hideActions &&
      prevProps.hideHandles === nextProps.hideHandles &&
      prevProps.data.title === nextProps.data.title &&
      prevProps.data.contentPreview === nextProps.data.contentPreview &&
      prevProps.data.createdAt === nextProps.data.createdAt &&
      JSON.stringify(prevProps.data.metadata) === JSON.stringify(nextProps.data.metadata)
    );
  },
);<|MERGE_RESOLUTION|>--- conflicted
+++ resolved
@@ -24,13 +24,10 @@
 import { useSetNodeDataByEntity } from '@refly-packages/ai-workspace-common/hooks/canvas/use-set-node-data-by-entity';
 import { useNodeHoverEffect } from '@refly-packages/ai-workspace-common/hooks/canvas/use-node-hover';
 import { useCanvasData } from '@refly-packages/ai-workspace-common/hooks/canvas/use-canvas-data';
-<<<<<<< HEAD
-
-=======
 import { useAddNode } from '@refly-packages/ai-workspace-common/hooks/canvas/use-add-node';
 import { genSkillID } from '@refly-packages/utils/id';
-import { useCanvasContext } from '@refly-packages/ai-workspace-common/context/canvas';
->>>>>>> dedbd16a
+import { IContextItem } from '@refly-packages/ai-workspace-common/stores/context-panel';
+
 type ResourceNode = Node<CanvasNodeData<ResourceNodeMeta>, 'resource'>;
 
 const NodeHeader = memo(({ title, ResourceIcon }: { title: string; ResourceIcon: any }) => {
@@ -112,37 +109,27 @@
       }
     }, [isHovered, onHoverEnd]);
 
-<<<<<<< HEAD
-    const handleAddToContext = useAddToContext(
-      {
-        id,
-=======
     const { addToContext } = useAddToContext();
 
     const handleAddToContext = useCallback(() => {
       addToContext({
-        id: props.id,
->>>>>>> dedbd16a
+        type: 'resource',
+        title: data.title,
+        entityId: data.entityId,
+        metadata: data.metadata,
+      });
+    }, [id, data, addToContext]);
+
+    const { deleteNode } = useDeleteNode();
+
+    const handleDelete = useCallback(() => {
+      deleteNode({
+        id,
         type: 'resource',
         data,
         position: { x: 0, y: 0 },
       } as CanvasNode);
-    }, [props.id, props.data, addToContext]);
-
-<<<<<<< HEAD
-    const deleteNode = useDeleteNode();
-=======
-    const { deleteNode } = useDeleteNode();
-
-    const handleDelete = useCallback(() => {
-      deleteNode({
-        id: props.id,
-        type: 'resource',
-        data: props.data,
-        position: { x: 0, y: 0 },
-      } as CanvasNode);
-    }, [props.id, props.data, deleteNode]);
->>>>>>> dedbd16a
+    }, [id, data, deleteNode]);
 
     const handleHelpLink = useCallback(() => {
       // Implement help link logic
@@ -154,8 +141,7 @@
       console.log('Show about info');
     }, []);
 
-    const { canvasId } = useCanvasContext();
-    const { addNode } = useAddNode(canvasId);
+    const { addNode } = useAddNode();
 
     const handleAskAI = useCallback(() => {
       addNode(
@@ -165,13 +151,20 @@
             title: 'Skill',
             entityId: genSkillID(),
             metadata: {
-              contextNodeIds: [props.id],
+              contextItems: [
+                {
+                  type: 'resource',
+                  title: data.title,
+                  entityId: data.entityId,
+                  metadata: data.metadata,
+                },
+              ] as IContextItem[],
             },
           },
         },
-        [{ type: 'resource', entityId: props.data.entityId }],
+        [{ type: 'resource', entityId: data.entityId }],
       );
-    }, [props.id, props.data.entityId, addNode]);
+    }, [id, data, addNode]);
 
     const { operatingNodeId } = useCanvasStoreShallow((state) => ({
       operatingNodeId: state.operatingNodeId,
@@ -222,41 +215,24 @@
     useEffect(() => {
       // Create node-specific event handlers
       const handleNodeAddToContext = () => handleAddToContext();
-<<<<<<< HEAD
-      const handleNodeDelete = () => deleteNode(id);
+      const handleNodeDelete = () => handleDelete();
+      const handleNodeAskAI = () => handleAskAI();
 
       // Register events with node ID
       nodeActionEmitter.on(createNodeEventName(id, 'addToContext'), handleNodeAddToContext);
       nodeActionEmitter.on(createNodeEventName(id, 'delete'), handleNodeDelete);
+      nodeActionEmitter.on(createNodeEventName(id, 'askAI'), handleNodeAskAI);
 
       return () => {
         // Cleanup events when component unmounts
         nodeActionEmitter.off(createNodeEventName(id, 'addToContext'), handleNodeAddToContext);
         nodeActionEmitter.off(createNodeEventName(id, 'delete'), handleNodeDelete);
-=======
-      const handleNodeDelete = () => handleDelete();
-      const handleNodeAskAI = () => handleAskAI();
-
-      // Register events with node ID
-      nodeActionEmitter.on(createNodeEventName(props.id, 'addToContext'), handleNodeAddToContext);
-      nodeActionEmitter.on(createNodeEventName(props.id, 'delete'), handleNodeDelete);
-      nodeActionEmitter.on(createNodeEventName(props.id, 'askAI'), handleNodeAskAI);
-
-      return () => {
-        // Cleanup events when component unmounts
-        nodeActionEmitter.off(createNodeEventName(props.id, 'addToContext'), handleNodeAddToContext);
-        nodeActionEmitter.off(createNodeEventName(props.id, 'delete'), handleNodeDelete);
-        nodeActionEmitter.off(createNodeEventName(props.id, 'askAI'), handleNodeAskAI);
->>>>>>> dedbd16a
+        nodeActionEmitter.off(createNodeEventName(id, 'askAI'), handleNodeAskAI);
 
         // Clean up all node events
         cleanupNodeEvents(id);
       };
-<<<<<<< HEAD
-    }, [id, handleAddToContext, deleteNode]);
-=======
-    }, [props.id, handleAddToContext, handleDelete, handleAskAI]);
->>>>>>> dedbd16a
+    }, [id, handleAddToContext, handleDelete, handleAskAI]);
 
     const nodeStyle = useMemo(
       () => ({
