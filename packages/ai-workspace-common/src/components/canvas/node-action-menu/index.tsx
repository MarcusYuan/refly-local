--- conflicted
+++ resolved
@@ -57,14 +57,8 @@
   const node = useMemo(() => getNode(nodeId) as CanvasNode, [nodeId, getNode]);
   const nodeData = useMemo(() => node?.data, [node]);
 
-<<<<<<< HEAD
-  // console.log('nodeactionmenu', nodeId);
-
-  const addPinnedNode = useCanvasStoreShallow(useCallback((state) => state.addPinnedNode, []));
+  const addNodePreview = useCanvasStoreShallow((state) => state.addNodePreview);
   const { ungroupNodes } = useUngroupNodes();
-=======
-  const addNodePreview = useCanvasStoreShallow((state) => state.addNodePreview);
->>>>>>> e3ec24ab
 
   const handleAskAI = useCallback(() => {
     nodeActionEmitter.emit(createNodeEventName(nodeId, 'askAI'));
@@ -109,13 +103,12 @@
     onClose?.();
   }, [node, nodeId, canvasId]);
 
-<<<<<<< HEAD
   const handleUngroup = useCallback(() => {
     ungroupNodes(nodeId);
     onClose?.();
   }, [ungroupNodes, nodeId, onClose]);
 
-  const getMenuItems = (): MenuItem[] => {
+  const getMenuItems = (activeDocumentId: string): MenuItem[] => {
     if (isMultiSelection) {
       return [
         {
@@ -146,9 +139,6 @@
       ];
     }
 
-=======
-  const getMenuItems = (activeDocumentId: string): MenuItem[] => {
->>>>>>> e3ec24ab
     const baseItems: MenuItem[] = [
       {
         key: 'askAI',
