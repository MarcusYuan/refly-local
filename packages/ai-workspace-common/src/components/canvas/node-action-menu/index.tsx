import { Button, Divider } from 'antd';
import { useTranslation } from 'react-i18next';
import { FC, useCallback, useMemo } from 'react';
import { useReactFlow } from '@xyflow/react';
import {
  IconReply,
  IconPreview,
  IconRerun,
  IconDelete,
} from '@refly-packages/ai-workspace-common/components/common/icon';
import { useCanvasStoreShallow } from '@refly-packages/ai-workspace-common/stores/canvas';
import { useCanvasContext } from '@refly-packages/ai-workspace-common/context/canvas';
import { CanvasNode } from '@refly-packages/ai-workspace-common/components/canvas/nodes';
import { Loader2, FileInput, MessageSquareDiff, FilePlus } from 'lucide-react';
import { NodeItem } from '@refly-packages/ai-workspace-common/stores/context-panel';
import { addPinnedNodeEmitter } from '@refly-packages/ai-workspace-common/events/addPinnedNode';
import { nodeActionEmitter, createNodeEventName } from '@refly-packages/ai-workspace-common/events/nodeActions';
import { useDocumentStoreShallow } from '@refly-packages/ai-workspace-common/stores/document';

interface MenuItem {
  key: string;
  icon: React.ElementType;
  label: string;
  onClick: () => void;
  loading?: boolean;
  danger?: boolean;
  type: 'button' | 'divider';
  disabled?: boolean;
}

interface NodeActionMenuProps {
  nodeId: string;
  nodeType: 'document' | 'resource' | 'skillResponse' | 'memo';
  onClose?: () => void;
  isProcessing?: boolean;
  isCompleted?: boolean;
  isCreatingDocument?: boolean;
}

export const NodeActionMenu: FC<NodeActionMenuProps> = ({ nodeId, nodeType, onClose }) => {
  const { t } = useTranslation();
  const { getNode } = useReactFlow();
  const { canvasId } = useCanvasContext();
<<<<<<< HEAD
=======
  const { addPinnedNode } = useCanvasStoreShallow((state) => ({
    addPinnedNode: state.addPinnedNode,
  }));
  const { activeDocumentId } = useDocumentStoreShallow((state) => ({
    activeDocumentId: state.activeDocumentId,
  }));
>>>>>>> da63b28f

  const node = useMemo(() => getNode(nodeId) as CanvasNode, [nodeId, getNode]);
  const nodeData = useMemo(() => node?.data, [node]);

  const addPinnedNode = useCanvasStoreShallow(useCallback((state) => state.addPinnedNode, []));

  const handleRerun = useCallback(() => {
    nodeActionEmitter.emit(createNodeEventName(nodeId, 'rerun'));
    onClose?.();
  }, [nodeId]);

  const handleDelete = useCallback(() => {
    nodeActionEmitter.emit(createNodeEventName(nodeId, 'delete'));
    onClose?.();
  }, [nodeId]);

  const handleAddToContext = useCallback(() => {
    nodeActionEmitter.emit(createNodeEventName(nodeId, 'addToContext'));
    onClose?.();
  }, [nodeId]);

  const handleCreateDocument = useCallback(() => {
    nodeActionEmitter.emit(createNodeEventName(nodeId, 'createDocument'));
    onClose?.();
  }, [nodeId]);

  const handleInsertToDoc = useCallback(() => {
    nodeActionEmitter.emit(createNodeEventName(nodeId, 'insertToDoc'), {
      content: nodeData?.contentPreview,
    });
    onClose?.();
  }, [nodeId, nodeData?.contentPreview]);

  const handlePreview = useCallback(() => {
    addPinnedNode(canvasId, node);
    addPinnedNodeEmitter.emit('addPinnedNode', { id: nodeId, canvasId });
    onClose?.();
  }, [node, nodeId, canvasId]);

  const getMenuItems = (): MenuItem[] => {
    const baseItems: MenuItem[] = [
      {
        key: 'preview',
        icon: IconPreview,
        label: t('canvas.nodeActions.preview'),
        onClick: handlePreview,
        type: 'button' as const,
      },
      { key: 'divider-1', type: 'divider' } as MenuItem,
    ];

    const nodeTypeItems: Record<string, MenuItem[]> = {
      document: [
        {
          key: 'addToContext',
          icon: MessageSquareDiff,
          label: t('canvas.nodeActions.addToContext'),
          onClick: handleAddToContext,
          type: 'button' as const,
        },
      ],
      resource: [
        {
          key: 'addToContext',
          icon: MessageSquareDiff,
          label: t('canvas.nodeActions.addToContext'),
          onClick: handleAddToContext,
          type: 'button' as const,
        },
      ],
      memo: [
        {
          key: 'addToContext',
          icon: MessageSquareDiff,
          label: t('canvas.nodeActions.addToContext'),
          onClick: handleAddToContext,
          type: 'button' as const,
        },
        {
          key: 'insertToDoc',
          icon: FileInput,
          label: t('canvas.nodeActions.insertToDoc'),
          onClick: handleInsertToDoc,
          type: 'button' as const,
        },
      ],
      skillResponse: [
        {
          key: 'rerun',
          icon: IconRerun,
          label: t('canvas.nodeActions.rerun'),
          onClick: handleRerun,
          type: 'button' as const,
        },
        {
          key: 'insertToDoc',
          icon: FileInput,
          label: t('canvas.nodeActions.insertToDoc'),
          onClick: handleInsertToDoc,
          type: 'button' as const,
          disabled: !activeDocumentId,
        },
        {
          key: 'addToContext',
          icon: MessageSquareDiff,
          label: t('canvas.nodeActions.addToContext'),
          onClick: handleAddToContext,
          type: 'button' as const,
        },
        nodeData?.contentPreview
          ? {
              key: 'createDocument',
              icon: FilePlus,
              label: t('canvas.nodeStatus.createDocument'),
              onClick: handleCreateDocument,
              type: 'button' as const,
            }
          : null,
      ].filter(Boolean),
    };

    const deleteItem: MenuItem = {
      key: 'delete',
      icon: IconDelete,
      label: t('canvas.nodeActions.delete'),
      onClick: handleDelete,
      danger: true,
      type: 'button' as const,
    };

    return [
      ...(nodeType !== 'memo' ? baseItems : []),
      ...(nodeTypeItems[nodeType] || []),
      { key: 'divider-2', type: 'divider' } as MenuItem,
      deleteItem,
    ];
  };

  const menuItems = useMemo(
    () => getMenuItems(),
    [
      nodeType,
      nodeData?.contentPreview,
      handleRerun,
      handleDelete,
      handleAddToContext,
      handleCreateDocument,
      handleInsertToDoc,
      handlePreview,
      t,
    ],
  );

  return (
    <div className="bg-white rounded-lg shadow-lg p-2 w-[200px] border border-[rgba(0,0,0,0.06)]">
      {menuItems.map((item) => {
        if (item.type === 'divider') {
          return <Divider key={item.key} className="my-1 h-[1px] bg-gray-100" />;
        }

        return (
          <Button
            key={item.key}
            className={`
              w-full
              h-8
              flex
              items-center
              gap-2
              px-2
              rounded
              text-sm
              transition-colors
              ${item.danger ? 'text-red-600 hover:bg-red-50' : 'text-gray-700 hover:bg-gray-50'}
              ${item.loading ? 'opacity-50 cursor-not-allowed' : 'cursor-pointer'}
            `}
            type="text"
            loading={item.loading}
            onClick={item.onClick}
            disabled={item.disabled}
          >
            {item.loading ? <Loader2 className="w-4 h-4 animate-spin" /> : <item.icon className="w-4 h-4" />}
            <span className="flex-1 text-left truncate">{item.label}</span>
          </Button>
        );
      })}
    </div>
  );
};<|MERGE_RESOLUTION|>--- conflicted
+++ resolved
@@ -41,15 +41,10 @@
   const { t } = useTranslation();
   const { getNode } = useReactFlow();
   const { canvasId } = useCanvasContext();
-<<<<<<< HEAD
-=======
-  const { addPinnedNode } = useCanvasStoreShallow((state) => ({
-    addPinnedNode: state.addPinnedNode,
-  }));
+
   const { activeDocumentId } = useDocumentStoreShallow((state) => ({
     activeDocumentId: state.activeDocumentId,
   }));
->>>>>>> da63b28f
 
   const node = useMemo(() => getNode(nodeId) as CanvasNode, [nodeId, getNode]);
   const nodeData = useMemo(() => node?.data, [node]);
