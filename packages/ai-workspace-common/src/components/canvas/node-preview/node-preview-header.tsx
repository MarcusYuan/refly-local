import { FC, useCallback } from 'react';
import { Button, Dropdown, Tooltip } from 'antd';
import type { MenuProps } from 'antd';
import {
  FileText,
  Sparkles,
  Wrench,
  Maximize2,
  MoreHorizontal,
  X,
  Cpu,
  Code2,
  Globe,
  FilePlus,
  Trash2,
} from 'lucide-react';
import { NODE_COLORS } from '../nodes/colors';
import { CanvasNode } from '../nodes/types';
import { useAddToContext } from '@refly-packages/ai-workspace-common/hooks/canvas/use-add-to-context';
import { useDeleteNode } from '@refly-packages/ai-workspace-common/hooks/canvas/use-delete-node';
import {
  IconDocument,
  IconPin,
  IconResponse,
  IconUnpin,
} from '@refly-packages/ai-workspace-common/components/common/icon';
import { HiOutlineSquare3Stack3D } from 'react-icons/hi2';
import { useTranslation } from 'react-i18next';
import { useNodePreviewControl } from '@refly-packages/ai-workspace-common/hooks/canvas/use-node-preview-control';
import { useCanvasContext } from '@refly-packages/ai-workspace-common/context/canvas';

<<<<<<< HEAD
=======
// Define background colors for different node types
const NODE_COLORS: Record<CanvasNodeType, string> = {
  document: '#00968F',
  resource: '#17B26A',
  skillResponse: '#F79009',
  toolResponse: '#F79009',
  skill: '#6172F3',
  tool: '#2E90FA',
  memo: '#6172F3',
  group: '#6172F3',
};

>>>>>>> dedbd16a
// Get icon component based on node type and metadata
const getNodeIcon = (node: CanvasNode<any>) => {
  switch (node.type) {
    case 'document':
      return IconDocument;
    case 'resource':
      return node.data?.metadata?.resourceType === 'weblink' ? HiOutlineSquare3Stack3D : HiOutlineSquare3Stack3D;
    case 'skillResponse':
      return IconResponse;
    case 'toolResponse':
      return IconResponse;
    case 'skill':
      switch (node.data?.metadata?.skillType) {
        case 'prompt':
        case 'prompt-struct':
          return Cpu;
        case 'code':
          return Code2;
        case 'http':
          return Globe;
        default:
          return Sparkles;
      }
    case 'tool':
      return Wrench;
    default:
      return FileText;
  }
};

// Get node title based on node type and metadata
const getNodeTitle = (node: CanvasNode<any>) => {
  switch (node.type) {
    case 'document':
      return 'Document';
    case 'resource':
      return node.data?.metadata?.resourceType === 'weblink' ? 'Web Link' : 'Plain Text';
    case 'skillResponse':
      return node.data?.metadata?.modelName ?? 'Skill Response';
    case 'toolResponse':
      return node.data?.metadata?.modelName ?? 'Tool Response';
    case 'skill':
      const skillType = node.data?.metadata?.skillType;
      switch (skillType) {
        case 'prompt':
          return 'Prompt';
        case 'prompt-struct':
          return 'Structured Prompt';
        case 'code':
          return 'Code';
        case 'http':
          return 'HTTP Request';
        default:
          return skillType ?? 'Skill';
      }
    case 'tool':
      const toolType = node.data?.metadata?.toolType;
      if (!toolType) return 'Unknown Tool';
      const toolTitles: Record<string, string> = {
        TextToSpeech: 'Text To Speech',
        SpeechToText: 'Speech To Text',
        CodeInterpreter: 'Code Interpreter',
        WebSearch: 'Web Search',
      };
      return toolTitles[toolType] ?? toolType.split(/(?=[A-Z])/).join(' ');
    default:
      return 'Unknown Node';
  }
};

interface NodePreviewHeaderProps {
  node: CanvasNode<any>;
  onClose: () => void;
  onMaximize?: () => void;
  isMaximized?: boolean;
}

export const NodePreviewHeader: FC<NodePreviewHeaderProps> = ({ node, onClose, onMaximize, isMaximized = false }) => {
  const IconComponent = getNodeIcon(node);
  const nodeColor = NODE_COLORS[node.type];
  const nodeTitle = getNodeTitle(node);
  const { t } = useTranslation();
  const { addToContext } = useAddToContext();
  const { deleteNode } = useDeleteNode();

<<<<<<< HEAD
  // Add hooks for context and delete actions
  const handleAddToContext = useAddToContext(node, node.type);
  const deleteNode = useDeleteNode();
=======
  // Update handleAddToContext to use new hook
  const handleAddToContext = useCallback(() => {
    addToContext(node);
  }, [node, addToContext]);

  const handleDelete = useCallback(() => {
    deleteNode(node);
  }, [node, deleteNode]);
>>>>>>> dedbd16a

  const { canvasId } = useCanvasContext();
  const { pinNode, unpinNode, isNodePinned } = useNodePreviewControl({ canvasId });
  const isPinned = isNodePinned(node.id);

  const handlePin = useCallback(() => {
    if (isPinned) {
      unpinNode(node);
    } else {
      pinNode(node);
    }
  }, [isPinned, pinNode, unpinNode, node]);

  // Define dropdown menu items
  const menuItems: MenuProps['items'] = [
    {
      key: 'addToContext',
      label: (
        <div className="flex items-center gap-2 whitespace-nowrap">
          <FilePlus className="w-4 h-4 flex-shrink-0" />
          {t('canvas.nodeActions.addToContext')}
        </div>
      ),
      onClick: handleAddToContext,
    },
    {
      key: 'delete',
      label: (
        <div className="flex items-center gap-2 text-red-600 whitespace-nowrap">
          <Trash2 className="w-4 h-4 flex-shrink-0" />
          {t('canvas.nodeActions.delete')}
        </div>
      ),
      onClick: () => deleteNode(node.id),
      className: 'hover:bg-red-50',
    },
  ];

  return (
    <div className="flex justify-between items-center py-2 px-4 border-b border-[#EAECF0]">
      {/* Left: Icon and Title */}
      <div className="flex items-center gap-2">
        <div
          className="w-6 h-6 rounded flex items-center justify-center flex-shrink-0"
          style={{ backgroundColor: nodeColor }}
        >
          <IconComponent className="w-4 h-4 text-white" />
        </div>
        <span className="text-lg font-semibold text-gray-900">{nodeTitle}</span>
      </div>

      {/* Right: Action Buttons */}
      <div className="flex items-center gap-1">
        {onMaximize && (
          <Button
            type="text"
            className={`p-1.5 hover:bg-gray-100 ${isMaximized ? 'text-primary-600' : 'text-gray-500'}`}
            onClick={() => onMaximize()}
          >
            <Maximize2 className="w-4 h-4" />
          </Button>
        )}
        <Button
          type="text"
          className={`p-1.5 hover:bg-gray-100 ${isPinned ? 'text-primary-600' : 'text-gray-500'}`}
          onClick={() => handlePin()}
        >
          {isPinned ? <IconUnpin className="w-4 h-4" /> : <IconPin className="w-4 h-4" />}
        </Button>
        <Dropdown
          menu={{ items: menuItems }}
          trigger={['click']}
          placement="bottomRight"
          overlayClassName="min-w-[160px] w-max"
          getPopupContainer={(triggerNode) => triggerNode.parentNode as HTMLElement}
          dropdownRender={(menu) => (
            <div className="min-w-[160px] bg-white rounded-lg border-[0.5px] border-[rgba(0,0,0,0.03)] shadow-lg">
              {menu}
            </div>
          )}
        >
          <Button type="text" className="p-1.5 hover:bg-gray-100 text-gray-500">
            <MoreHorizontal className="w-4 h-4" />
          </Button>
        </Dropdown>
        <Button type="text" className="p-1.5 hover:bg-gray-100 text-gray-500" onClick={onClose}>
          <X className="w-4 h-4" />
        </Button>
      </div>
    </div>
  );
};<|MERGE_RESOLUTION|>--- conflicted
+++ resolved
@@ -1,5 +1,5 @@
 import { FC, useCallback } from 'react';
-import { Button, Dropdown, Tooltip } from 'antd';
+import { Button, Dropdown } from 'antd';
 import type { MenuProps } from 'antd';
 import {
   FileText,
@@ -29,21 +29,6 @@
 import { useNodePreviewControl } from '@refly-packages/ai-workspace-common/hooks/canvas/use-node-preview-control';
 import { useCanvasContext } from '@refly-packages/ai-workspace-common/context/canvas';
 
-<<<<<<< HEAD
-=======
-// Define background colors for different node types
-const NODE_COLORS: Record<CanvasNodeType, string> = {
-  document: '#00968F',
-  resource: '#17B26A',
-  skillResponse: '#F79009',
-  toolResponse: '#F79009',
-  skill: '#6172F3',
-  tool: '#2E90FA',
-  memo: '#6172F3',
-  group: '#6172F3',
-};
-
->>>>>>> dedbd16a
 // Get icon component based on node type and metadata
 const getNodeIcon = (node: CanvasNode<any>) => {
   switch (node.type) {
@@ -127,22 +112,16 @@
   const nodeTitle = getNodeTitle(node);
   const { t } = useTranslation();
   const { addToContext } = useAddToContext();
+
   const { deleteNode } = useDeleteNode();
-
-<<<<<<< HEAD
-  // Add hooks for context and delete actions
-  const handleAddToContext = useAddToContext(node, node.type);
-  const deleteNode = useDeleteNode();
-=======
-  // Update handleAddToContext to use new hook
   const handleAddToContext = useCallback(() => {
-    addToContext(node);
+    addToContext({
+      type: node.type,
+      title: node.data?.title,
+      entityId: node.data?.entityId,
+      metadata: node.data?.metadata,
+    });
   }, [node, addToContext]);
-
-  const handleDelete = useCallback(() => {
-    deleteNode(node);
-  }, [node, deleteNode]);
->>>>>>> dedbd16a
 
   const { canvasId } = useCanvasContext();
   const { pinNode, unpinNode, isNodePinned } = useNodePreviewControl({ canvasId });
@@ -176,7 +155,7 @@
           {t('canvas.nodeActions.delete')}
         </div>
       ),
-      onClick: () => deleteNode(node.id),
+      onClick: () => deleteNode(node),
       className: 'hover:bg-red-50',
     },
   ];
