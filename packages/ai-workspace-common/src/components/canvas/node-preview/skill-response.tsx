--- conflicted
+++ resolved
@@ -169,19 +169,13 @@
         )}
       </div>
 
-<<<<<<< HEAD
       {result?.content && (
-        <div className="m-6 text-gray-600 text-base">
-          <Markdown content={result?.content} />
-=======
-      {result.content && (
         <div className="m-6 text-gray-600 text-base skill-response-content">
           <Markdown content={result.content} />
           <SelectionContext
             containerClass="skill-response-content"
             getNodeData={(text) => buildNodeData(text)}
           ></SelectionContext>
->>>>>>> 10146865
         </div>
       )}
 
