--- conflicted
+++ resolved
@@ -143,11 +143,6 @@
       rewrittenQuery: optimizedQuery,
     });
 
-<<<<<<< HEAD
-    // this.engine.logger.log(`Request messages: ${safeStringifyJSON(requestMessages)}`);
-
-=======
->>>>>>> 6005240a
     // Generate answer using the model
     const model = this.engine.chatModel({ temperature: 0.1 });
     const responseMessage = await model.invoke(requestMessages, {
